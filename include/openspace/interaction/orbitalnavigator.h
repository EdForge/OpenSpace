/*****************************************************************************************
 *                                                                                       *
 * OpenSpace                                                                             *
 *                                                                                       *
 * Copyright (c) 2014-2018                                                               *
 *                                                                                       *
 * Permission is hereby granted, free of charge, to any person obtaining a copy of this  *
 * software and associated documentation files (the "Software"), to deal in the Software *
 * without restriction, including without limitation the rights to use, copy, modify,    *
 * merge, publish, distribute, sublicense, and/or sell copies of the Software, and to    *
 * permit persons to whom the Software is furnished to do so, subject to the following   *
 * conditions:                                                                           *
 *                                                                                       *
 * The above copyright notice and this permission notice shall be included in all copies *
 * or substantial portions of the Software.                                              *
 *                                                                                       *
 * THE SOFTWARE IS PROVIDED "AS IS", WITHOUT WARRANTY OF ANY KIND, EXPRESS OR IMPLIED,   *
 * INCLUDING BUT NOT LIMITED TO THE WARRANTIES OF MERCHANTABILITY, FITNESS FOR A         *
 * PARTICULAR PURPOSE AND NONINFRINGEMENT. IN NO EVENT SHALL THE AUTHORS OR COPYRIGHT    *
 * HOLDERS BE LIABLE FOR ANY CLAIM, DAMAGES OR OTHER LIABILITY, WHETHER IN AN ACTION OF  *
 * CONTRACT, TORT OR OTHERWISE, ARISING FROM, OUT OF OR IN CONNECTION WITH THE SOFTWARE  *
 * OR THE USE OR OTHER DEALINGS IN THE SOFTWARE.                                         *
 ****************************************************************************************/

#ifndef __OPENSPACE_CORE___ORBITALNAVIGATOR___H__
#define __OPENSPACE_CORE___ORBITALNAVIGATOR___H__

#include <openspace/interaction/delayedvariable.h>
#include <openspace/interaction/inputstate.h>
#include <openspace/interaction/interpolator.h>
#include <openspace/interaction/joystickcamerastates.h>
#include <openspace/interaction/mousecamerastates.h>

#include <openspace/properties/propertyowner.h>
#include <openspace/properties/scalar/boolproperty.h>
#include <openspace/properties/scalar/floatproperty.h>

#include <ghoul/glm.h>
#include <glm/gtx/quaternion.hpp>

namespace openspace {
    class SceneGraphNode;
    class Camera;
    struct SurfacePositionHandle;
} // namespace

namespace openspace::interaction {

class OrbitalNavigator : public properties::PropertyOwner  {
public:
    OrbitalNavigator();
    ~OrbitalNavigator();

    void updateStatesFromInput(const InputState& inputState, double deltaTime);
    void updateCameraStateFromStates(Camera& camera, double deltaTime);

    void setFocusNode(SceneGraphNode* focusNode);
    void startInterpolateCameraDirection(const Camera& camera);

    JoystickCameraStates& joystickStates();

    bool followingNodeRotation() const;
    SceneGraphNode* focusNode() const;

    bool hasRotationalFriction() const;
    bool hasZoomFriction() const;
    bool hasRollFriction() const;

private:
    struct CameraRotationDecomposition {
        glm::dquat localRotation;
        glm::dquat globalRotation;
    };

    struct Friction : public properties::PropertyOwner {
        Friction();

        properties::BoolProperty roll;
        properties::BoolProperty rotational;
        properties::BoolProperty zoom;

        properties::FloatProperty friction;
    };

    Friction _friction;

    properties::FloatProperty _followFocusNodeRotationDistance;
    properties::FloatProperty _minimumAllowedDistance;
    
    properties::FloatProperty _mouseSensitivity;
    properties::FloatProperty _joystickSensitivity;

<<<<<<< HEAD
    properties::BoolProperty _useAdaptiveStereoscopicDepth;
    properties::FloatProperty _stereoscopicDepthOfFocusSurface;
    properties::FloatProperty _staticViewScaleExponent;

    properties::FloatProperty _rotateToFocusInterpolationTime;
    properties::FloatProperty _stereoInterpolationTime;

    MouseStates _mouseStates;
=======
    MouseCameraStates _mouseStates;
    JoystickCameraStates _joystickStates;
>>>>>>> b4be63af

    SceneGraphNode* _focusNode = nullptr;
    glm::dvec3 _previousFocusNodePosition;
    glm::dquat _previousFocusNodeRotation;
    double _currentCameraToSurfaceDistance;
    bool _directlySetStereoDistance = false;

    Interpolator<double> _rotateToFocusNodeInterpolator;
    Interpolator<double> _cameraToSurfaceDistanceInterpolator;
    Interpolator<double> _followRotationInterpolator;

    /**
     * Decomposes the cameras rotation in to a global and a local rotation defined by
     * CameraRotationDecomposition. The global rotation defines the rotation so that the
     * camera points towards the focus node in the direction opposite to the direction
     * out from the surface of the object. The local rotation defines the differential
     * from the global to the current total rotation so that
     * <code>cameraRotation = globalRotation * localRotation</code>.
     */
    CameraRotationDecomposition decomposeCameraRotation(const glm::dvec3& cameraPosition,
        const glm::dquat& cameraRotation, const glm::dvec3& cameraLookUp,
        const glm::dvec3& cameraViewDirection);

    /*
     * Perform a camera roll on the local camera rotation
     * \returns a local camera rotation modified with a roll.
     */
    glm::dquat roll(double deltaTime, const glm::dquat& localCameraRotation) const;

    /**
     * Performs rotation around the cameras x and y axes.
     * \returns a local camera rotation modified with two degrees of freedom.
     */
    glm::dquat rotateLocally(double deltaTime,
        const glm::dquat& localCameraRotation) const;

    /**
     * Interpolates the local rotation towards a 0 rotation.
     * \returns a modified local rotation interpolated towards 0.
     */
    glm::dquat interpolateLocalRotation(double deltaTime,
        const glm::dquat& localCameraRotation);


    double interpolateCameraToSurfaceDistance(double deltaTime,
                                              double currentDistance,
                                              double targetDistance);

    /**
     * Translates the horizontal direction. If far from the focus object, this will
     * result in an orbital rotation around the object. This function does not affect the
     * rotation but only the position.
     * \returns a position vector adjusted in the horizontal direction.
     */
    glm::dvec3 translateHorizontally(double deltaTime, const glm::dvec3& cameraPosition,
        const glm::dvec3& objectPosition, const glm::dquat& focusNodeRotationDiff,
        const glm::dquat& globalCameraRotation,
        const SurfacePositionHandle& positionHandle) const;

    /*
     * Adds rotation to the camera position so that it follows the rotation of the focus
     * node defined by the differential focusNodeRotationDiff.
     * \returns a position updated with the rotation defined by focusNodeRotationDiff
     */
    glm::dvec3 followFocusNodeRotation(const glm::dvec3& cameraPosition,
        const glm::dvec3& objectPosition, const glm::dquat& focusNodeRotationDiff) const;

    /**
     * Updates the global rotation so that it points towards the focus node.
     * \returns a global rotation quaternion defining a rotation towards the focus node.
     */
    glm::dquat rotateGlobally(const glm::dquat& globalCameraRotation,
        const glm::dvec3& objectPosition, const glm::dquat& focusNodeRotationDiff,
        const glm::dvec3& cameraPosition,
        const SurfacePositionHandle& positionHandle) const;

    /**
     * Translates the camera position towards or away from the focus node.
     * \returns a position vector adjusted in the vertical direction.
     */
    glm::dvec3 translateVertically(double deltaTime, const glm::dvec3& cameraPosition,
        const glm::dvec3& objectPosition,
        const SurfacePositionHandle& positionHandle) const;

    /**
     * Rotates the camera around the out vector of the surface.
     * \returns a quaternion adjusted to rotate around the out vector of the surface.
     */
    glm::dquat rotateHorizontally(double deltaTime,
        const glm::dquat& globalCameraRotation, const glm::dvec3& cameraPosition,
        const SurfacePositionHandle& positionHandle) const;

    /**
     * Push the camera out to the surface of the object.
     * \returns a position vector adjusted to be at least minHeightAboveGround meters
     * above the actual surface of the object
     */
    glm::dvec3 pushToSurface(double minHeightAboveGround,
        const glm::dvec3& cameraPosition, const glm::dvec3& objectPosition,
        const SurfacePositionHandle& positionHandle) const;

    /**
     * Interpolates between rotationDiff and a 0 rotation.
     */
    glm::dquat interpolateRotationDifferential(double deltaTime,
        double interpolationTime, const glm::dquat& rotationDiff,
        const glm::dvec3& objectPosition, const glm::dvec3& cameraPosition,
        const SurfacePositionHandle& positionHandle);

    /**
     * Get the vector from the camera to the surface of the focus object in world space.
     */
    glm::dvec3 cameraToSurfaceVector(
        const glm::dvec3& cameraPos,
        const glm::dvec3& centerPos,
        const SurfacePositionHandle& posHandle);

    /**
     * Calculates a SurfacePositionHandle given a camera position in world space.
     */
    SurfacePositionHandle calculateSurfacePositionHandle(
        const glm::dvec3 cameraPositionWorldSpace);
};

} // namespace openspace::interaction

#endif // __OPENSPACE_CORE___ORBITALNAVIGATOR___H__<|MERGE_RESOLUTION|>--- conflicted
+++ resolved
@@ -90,7 +90,6 @@
     properties::FloatProperty _mouseSensitivity;
     properties::FloatProperty _joystickSensitivity;
 
-<<<<<<< HEAD
     properties::BoolProperty _useAdaptiveStereoscopicDepth;
     properties::FloatProperty _stereoscopicDepthOfFocusSurface;
     properties::FloatProperty _staticViewScaleExponent;
@@ -98,11 +97,8 @@
     properties::FloatProperty _rotateToFocusInterpolationTime;
     properties::FloatProperty _stereoInterpolationTime;
 
-    MouseStates _mouseStates;
-=======
     MouseCameraStates _mouseStates;
     JoystickCameraStates _joystickStates;
->>>>>>> b4be63af
 
     SceneGraphNode* _focusNode = nullptr;
     glm::dvec3 _previousFocusNodePosition;
