--- conflicted
+++ resolved
@@ -27,7 +27,6 @@
 
 #include <openspace/interaction/interactionhandler.h>
 #include <openspace/rendering/renderengine.h>
-#include <openspace/scripting/scriptengine.h>
 #include <ghoul/misc/dictionary.h>
 
 #include <ghoul/opencl/clcontext.h>
@@ -35,11 +34,7 @@
 #include <ghoul/opencl/clprogram.h>
 #include <ghoul/opencl/clkernel.h>
 
-<<<<<<< HEAD
-//#define FLARE_ONLY
-=======
 // #define FLARE_ONLY
->>>>>>> a0eabc10
 
 #include <openspace/flare/flare.h>
 #include <openspace/util/shadercreator.h>
@@ -51,18 +46,13 @@
 
 // #define OPENSPACE_VIDEO_EXPORT
 
-namespace ghoul {
-    namespace cmdparser {
-        class CommandlineCommand;
-        class CommandlineParser;
-    }
-}
+namespace openspace {
 
-namespace openspace {
+class ScriptEngine;
 
 class OpenSpaceEngine {
 public:
-    static bool create(int argc, char** argv, std::vector<std::string>& sgctArguments);
+    static void create(int argc, char** argv, std::vector<std::string>& sgctArguments);
     static void destroy();
     static OpenSpaceEngine& ref();
 
@@ -77,11 +67,7 @@
     ghoul::opencl::CLContext& clContext();
     InteractionHandler& interactionHandler();
     RenderEngine& renderEngine();
-<<<<<<< HEAD
-    scripting::ScriptEngine& scriptEngine();
-=======
     ShaderCreator& shaderBuilder();
->>>>>>> a0eabc10
 
     // SGCT callbacks
     bool initializeGL();
@@ -98,27 +84,21 @@
     void decode();
 
 private:
-    OpenSpaceEngine(std::string programName);
+    OpenSpaceEngine();
     ~OpenSpaceEngine();
-    
-    bool gatherCommandlineArguments();
-    
+
     static OpenSpaceEngine* _engine;
 
     ghoul::Dictionary* _configurationManager;
     InteractionHandler* _interactionHandler;
     RenderEngine* _renderEngine;
-<<<<<<< HEAD
-    scripting::ScriptEngine* _scriptEngine;
-    ghoul::cmdparser::CommandlineParser* _commandlineParser;
-=======
 #ifdef OPENSPACE_VIDEO_EXPORT
     bool _doVideoExport;
 #endif
->>>>>>> a0eabc10
 #ifdef FLARE_ONLY
     Flare* _flare;
 #endif
+    // ScriptEngine* _scriptEngine;
     ghoul::opencl::CLContext _context;
 
     sgct::SharedVector<char> _synchronizationBuffer;
