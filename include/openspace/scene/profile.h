/*****************************************************************************************
 *                                                                                       *
 * OpenSpace                                                                             *
 *                                                                                       *
 * Copyright (c) 2014-2020                                                               *
 *                                                                                       *
 * Permission is hereby granted, free of charge, to any person obtaining a copy of this  *
 * software and associated documentation files (the "Software"), to deal in the Software *
 * without restriction, including without limitation the rights to use, copy, modify,    *
 * merge, publish, distribute, sublicense, and/or sell copies of the Software, and to    *
 * permit persons to whom the Software is furnished to do so, subject to the following   *
 * conditions:                                                                           *
 *                                                                                       *
 * The above copyright notice and this permission notice shall be included in all copies *
 * or substantial portions of the Software.                                              *
 *                                                                                       *
 * THE SOFTWARE IS PROVIDED "AS IS", WITHOUT WARRANTY OF ANY KIND, EXPRESS OR IMPLIED,   *
 * INCLUDING BUT NOT LIMITED TO THE WARRANTIES OF MERCHANTABILITY, FITNESS FOR A         *
 * PARTICULAR PURPOSE AND NONINFRINGEMENT. IN NO EVENT SHALL THE AUTHORS OR COPYRIGHT    *
 * HOLDERS BE LIABLE FOR ANY CLAIM, DAMAGES OR OTHER LIABILITY, WHETHER IN AN ACTION OF  *
 * CONTRACT, TORT OR OTHERWISE, ARISING FROM, OUT OF OR IN CONNECTION WITH THE SOFTWARE  *
 * OR THE USE OR OTHER DEALINGS IN THE SOFTWARE.                                         *
 ****************************************************************************************/

#ifndef __OPENSPACE_CORE___PROFILE___H__
#define __OPENSPACE_CORE___PROFILE___H__

#include <openspace/engine/globals.h>
#include <openspace/interaction/navigationhandler.h>
#include <openspace/properties/propertyowner.h>
#include <openspace/util/keys.h>
#include <optional>
#include <string>
#include <variant>
#include <vector>

namespace openspace {

namespace scripting { struct LuaLibrary; }

class Profile {
public:
    // Version
    struct Version {
        int major = 0;
        int minor = 0;
    };
    struct Module {
        std::string name;
        std::string loadedInstruction;
        std::string notLoadedInstruction;
    };
    struct Meta {
        std::string name;
        std::string version;
        std::string description;
        std::string author;
        std::string url;
        std::string license;
    };
    struct Asset {
        std::string path;
        std::string name;
    };
    struct Property {
        enum class SetType {
            SetPropertyValue,
            SetPropertyValueSingle
        };

        SetType setType;
        std::string name;
        std::string value;
    };
    struct Keybinding {
        KeyWithModifier key;
        std::string documentation;
        std::string name;
        std::string guiPath;
        bool isLocal;
        std::string script;
    };
    struct Time {
        enum class Type {
            Absolute,
            Relative
        };

        Type type;
        std::string time;
    };
    struct CameraNavState {
        static constexpr const char* Type = "setNavigationState";

        std::string anchor;
        std::string aim;
        std::string referenceFrame;
        glm::dvec3 position;
        std::optional<glm::dvec3> up;
        std::optional<double> yaw;
        std::optional<double> pitch;
    };
    struct CameraGoToGeo {
        static constexpr const char* Type = "goToGeo";

        std::string anchor;
        double latitude;
        double longitude;
        std::optional<double> altitude;
    };
    using CameraType = std::variant<CameraNavState, CameraGoToGeo>;

    Profile() = default;
    Profile(const std::vector<std::string>& content);
    std::string serialize() const;

    std::string convertToScene() const;

    /**
     * Saves all current settings, starting from the profile that was loaded at startup,
     * and all of the property & asset changes that were made since startup.
     */
    void saveCurrentSettingsToProfile(const properties::PropertyOwner& rootOwner,
        std::string currentTime, 
        interaction::NavigationHandler::NavigationState navState);

    /// If the value passed to this function is 'true', the addAsset and removeAsset
    /// functions will be no-ops instead
    void setIgnoreUpdates(bool ignoreUpdates);

    /// Adds a new asset and checks for duplicates
    void addAsset(const std::string& path);

    /// Removes an asset
    void removeAsset(const std::string& path);

    Version version() const;
    std::vector<Module> modules() const;
    std::optional<Meta> meta() const;
    std::vector<Asset> assets() const;
    std::vector<Property> properties() const;
    std::vector<Keybinding> keybindings() const;
    std::optional<Time> time() const;
    std::optional<CameraType> camera() const;
    std::vector<std::string> markNodes() const;
    std::vector<std::string> additionalScripts() const;

    void setVersion(Version v);
    void setModules(std::vector<Module>& m);
    void setMeta(Meta m);
    void setProperties(std::vector<Property>& p);
    void setKeybindings(std::vector<Keybinding>& k);
    void setTime(Time t);
    void setCamera(CameraType c);
    void setMarkNodes(std::vector<std::string>& n);
    void setAdditionalScripts(std::vector<std::string>& s);

    /**
     * Returns the Lua library that contains all Lua functions available to provide
     * profile functionality.
     * \return The Lua library that contains all Lua functions available for profiles
     */
    static scripting::LuaLibrary luaLibrary();

private:
    static constexpr const Version CurrentVersion = Version { 1, 0 };

<<<<<<< HEAD
    Version _version = CurrentVersion;
    std::vector<Module> _modules;
    std::optional<Meta> _meta;
    std::vector<Asset> _assets;
    std::vector<Property> _properties;
    std::vector<Keybinding> _keybindings;
    std::optional<Time> _time;
    std::optional<CameraType> _camera;
    std::vector<std::string> _markNodes;
    std::vector<std::string> _additionalScripts;
=======
    Version version = CurrentVersion;
    std::vector<Module> modules;
    std::optional<Meta> meta;
    std::vector<Asset> assets;
    std::vector<Property> properties;
    std::vector<Keybinding> keybindings;
    std::optional<Time> time;
    std::vector<double> deltaTimes;
    std::optional<CameraType> camera;
    std::vector<std::string> markNodes;
    std::vector<std::string> additionalScripts;
>>>>>>> a57003f2

    bool _ignoreUpdates = false;
};

} // namespace openspace

#endif // __OPENSPACE_CORE___PROFILE___H__<|MERGE_RESOLUTION|>--- conflicted
+++ resolved
@@ -165,7 +165,6 @@
 private:
     static constexpr const Version CurrentVersion = Version { 1, 0 };
 
-<<<<<<< HEAD
     Version _version = CurrentVersion;
     std::vector<Module> _modules;
     std::optional<Meta> _meta;
@@ -173,22 +172,10 @@
     std::vector<Property> _properties;
     std::vector<Keybinding> _keybindings;
     std::optional<Time> _time;
+    std::vector<double> _deltaTimes;
     std::optional<CameraType> _camera;
     std::vector<std::string> _markNodes;
     std::vector<std::string> _additionalScripts;
-=======
-    Version version = CurrentVersion;
-    std::vector<Module> modules;
-    std::optional<Meta> meta;
-    std::vector<Asset> assets;
-    std::vector<Property> properties;
-    std::vector<Keybinding> keybindings;
-    std::optional<Time> time;
-    std::vector<double> deltaTimes;
-    std::optional<CameraType> camera;
-    std::vector<std::string> markNodes;
-    std::vector<std::string> additionalScripts;
->>>>>>> a57003f2
 
     bool _ignoreUpdates = false;
 };
