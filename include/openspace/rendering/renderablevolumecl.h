/*****************************************************************************************
 *                                                                                       *
 * OpenSpace                                                                             *
 *                                                                                       *
 * Copyright (c) 2014                                                                    *
 *                                                                                       *
 * Permission is hereby granted, free of charge, to any person obtaining a copy of this  *
 * software and associated documentation files (the "Software"), to deal in the Software *
 * without restriction, including without limitation the rights to use, copy, modify,    *
 * merge, publish, distribute, sublicense, and/or sell copies of the Software, and to    *
 * permit persons to whom the Software is furnished to do so, subject to the following   *
 * conditions:                                                                           *
 *                                                                                       *
 * The above copyright notice and this permission notice shall be included in all copies *
 * or substantial portions of the Software.                                              *
 *                                                                                       *
 * THE SOFTWARE IS PROVIDED "AS IS", WITHOUT WARRANTY OF ANY KIND, EXPRESS OR IMPLIED,   *
 * INCLUDING BUT NOT LIMITED TO THE WARRANTIES OF MERCHANTABILITY, FITNESS FOR A         *
 * PARTICULAR PURPOSE AND NONINFRINGEMENT. IN NO EVENT SHALL THE AUTHORS OR COPYRIGHT    *
 * HOLDERS BE LIABLE FOR ANY CLAIM, DAMAGES OR OTHER LIABILITY, WHETHER IN AN ACTION OF  *
 * CONTRACT, TORT OR OTHERWISE, ARISING FROM, OUT OF OR IN CONNECTION WITH THE SOFTWARE  *
 * OR THE USE OR OTHER DEALINGS IN THE SOFTWARE.                                         *
 ****************************************************************************************/

#ifndef __RENDERABLEVOLUMECL_H__
#define __RENDERABLEVOLUMECL_H__

// open space includes
#include <openspace/rendering/renderablevolume.h>

// ghoul includes
#include <ghoul/opengl/programobject.h>
#include <ghoul/opengl/texture.h>
#include <ghoul/opengl/framebufferobject.h>
#include <ghoul/opencl/clcontext.h>
#include <ghoul/opencl/clcommandqueue.h>
#include <ghoul/opencl/clprogram.h>
#include <ghoul/opencl/clkernel.h>
#include <ghoul/opencl/clworksize.h>
#include <ghoul/io/rawvolumereader.h>
#include <ghoul/filesystem/file.h>

<<<<<<< HEAD
#define SGCT_WINDOWS_INCLUDE
#include <sgct.h>
=======
namespace sgct_utils {
    class SGCTBox;
}
>>>>>>> a4a52837

//#include <vector>
//#include <string>
#ifdef __APPLE__
    #include <memory>
#else
    #include <mutex>
#endif

namespace openspace {

class RenderableVolumeCL: public RenderableVolume {
public:

	// constructors & destructor
	RenderableVolumeCL(const ghoul::Dictionary& dictionary);
	~RenderableVolumeCL();
    
    bool initialize();
    bool deinitialize();

	virtual void render(const Camera *camera, const psc& thisPosition);
	virtual void update();

private:

    void safeKernelCompilation();

    std::string _filename;
    ghoul::RawVolumeReader::ReadHints _hints;
    float _stepSize;
	ghoul::opengl::FramebufferObject* _fbo;
	ghoul::opengl::Texture* _backTexture;
	ghoul::opengl::Texture* _frontTexture;
	ghoul::opengl::Texture* _volume;
	ghoul::opengl::Texture* _output;
	ghoul::opengl::ProgramObject *_fboProgram;
	ghoul::opengl::ProgramObject *_quadProgram;
	sgct_utils::SGCTBox* _boundingBox;
	GLuint _screenQuad;
    
    ghoul::opencl::CLContext _context;
    ghoul::opencl::CLCommandQueue _commands;
    ghoul::opencl::CLProgram _program;
    ghoul::opencl::CLKernel _kernel;
    ghoul::opencl::CLWorkSize* _ws;
    cl_mem _clBackTexture, _clFrontTexture, _clVolume, _clOutput;
    
    ghoul::filesystem::File* _kernelSourceFile;
    bool _kernelUpdateOnSave;
    std::mutex* _kernelMutex;
    
};

} // namespace openspace

#endif<|MERGE_RESOLUTION|>--- conflicted
+++ resolved
@@ -40,14 +40,12 @@
 #include <ghoul/io/rawvolumereader.h>
 #include <ghoul/filesystem/file.h>
 
-<<<<<<< HEAD
 #define SGCT_WINDOWS_INCLUDE
 #include <sgct.h>
-=======
+
 namespace sgct_utils {
     class SGCTBox;
 }
->>>>>>> a4a52837
 
 //#include <vector>
 //#include <string>
