--- conflicted
+++ resolved
@@ -207,10 +207,6 @@
     properties::BoolProperty _disableMasterRendering;
 
     properties::FloatProperty _globalBlackOutFactor;
-<<<<<<< HEAD
-    properties::IntProperty _nAaSamples;
-=======
->>>>>>> e65eb474
     
     properties::BoolProperty _enableFXAA;
 
