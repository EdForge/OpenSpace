--- conflicted
+++ resolved
@@ -39,20 +39,17 @@
 -- Sets the scene that is to be loaded by OpenSpace. A scene file is a description
 -- of all entities that will be visible during an instance of OpenSpace
 
-
 -- Asset = "default"
 -- Asset = "default_full"
 -- Asset = "newhorizons"
 -- Asset = "rosetta"
 -- Asset = "osirisrex"
 -- Asset = "voyager"
-<<<<<<< HEAD
+-- Asset = "juno"
+-- Asset = "messenger"
+
 Asset = "curiosity"
 -- Asset = "roverterrain"
-=======
--- Asset = "juno"
--- Asset = "messenger"
->>>>>>> a9002397
 
 -- These scripts are executed after the initialization of each scene, thus making
 -- it possible to have global overrides to default values or execute other scripts
