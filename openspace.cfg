-- The configuration has an implict
-- require('scripts/configuration_helper.lua')
-- which defines helper functions useful to customize the configuration

return {
    -- Determines which SGCT configuration file is loaded, that is, if there rendering
    -- occurs in a single window, a fisheye projection, or a dome cluster system

    -- A regular 1280x720 window
    SGCTConfig = sgct.config.single{},

    -- A regular 1920x1080 window
    -- SGCTConfig = sgct.config.single{1920, 1080},
<<<<<<< HEAD

=======
    
>>>>>>> 6e969794
    -- A windowed 1920x1080 fullscreen
    -- SGCTConfig = sgct.config.single{1920, 1080, border=false, windowPos={0,0}, shared=true, name="WV_OBS_SPOUT1"},

    -- A 1k fisheye rendering
    -- SGCTConfig = sgct.config.fisheye{1024, 1024},

    -- A 4k fisheye rendering in a 1024x1024 window
    -- SGCTConfig = sgct.config.fisheye{1024, 1024, res={4096, 4096}, quality="2k", tilt=27},

    -- Streaming OpenSpace via Spout to OBS
    -- SGCTConfig = sgct.config.single{2560, 1440, shared=true, name="WV_OBS_SPOUT1"},

    -- SGCTConfig = "${CONFIG}/spout_output.xml",

    --SGCTConfig = "${CONFIG}/openvr_oculusRiftCv1.xml",
    --SGCTConfig = "${CONFIG}/openvr_htcVive.xml",

    -- Sets the scene that is to be loaded by OpenSpace. A scene file is a description
    -- of all entities that will be visible during an instance of OpenSpace

    Asset = "default",
    -- Asset = "default_full",
    -- Asset = "newhorizons",
    -- Asset = "rosetta",
    -- Asset = "osirisrex",
    -- Asset = "voyager",

    -- These scripts are executed after the initialization of each scene, thus making
    -- it possible to have global overrides to default values or execute other scripts
    -- regardless of the scene that is loaded
    GlobalCustomizationScripts = {
        "${SCRIPTS}/customization.lua"
    },

    Paths = {
        DATA = "${BASE}/data",
        ASSETS = "${DATA}/assets",
        FONTS = "${DATA}/fonts",
        TASKS = "${DATA}/tasks",
        WEB = "${DATA}/web",

        CACHE = "${BASE}/cache",
        CONFIG = "${BASE}/config",
        DOCUMENTATION = "${BASE}/documentation",
        LOGS = "${BASE}/logs",
        MODULES = "${BASE}/modules",
        SCRIPTS = "${BASE}/scripts",
        SHADERS = "${BASE}/shaders",
        SYNC = "${BASE}/sync",
        TESTDIR = "${BASE}/tests"
    },
    Fonts = {
        Mono = "${FONTS}/Bitstream-Vera-Sans-Mono/VeraMono.ttf",
        Light = "${FONTS}/Roboto/Roboto-Regular.ttf",
        Console = "${FONTS}/Inconsolata/Inconsolata-Regular.ttf",
        Loading = "${FONTS}/Roboto/Roboto-Regular.ttf"
    },
    Logging = {
        LogDir = "${LOGS}",
        -- LogLevel = "Trace",
        LogLevel = "Debug",
        ImmediateFlush = true,
        Logs = {
            { Type = "html", File = "${LOGS}/log.html", Append = false }
        },
        CapabilitiesVerbosity = "Full"
    },
<<<<<<< HEAD
=======
    ScriptLog = "${LOGS}/ScriptLog.txt",

>>>>>>> 6e969794
    Launcher = {
        LogLevel = "None"
    },
    LuaDocumentation = "${DOCUMENTATION}/LuaScripting.html",
    PropertyDocumentation = "${DOCUMENTATION}/Properties.html",
    KeyboardShortcuts = "${DOCUMENTATION}/KeyboardMapping.html",
    Documentation = "${DOCUMENTATION}/Documentation.html",
    FactoryDocumentation = "${DOCUMENTATION}/FactoryDocumentation.html",
<<<<<<< HEAD
    RequireSocketAuthentication = true,
    -- CheckOpenGLState = true,
    -- LogEachOpenGLCall = true,
=======
    LicenseDocumentation = "${DOCUMENTATION}/License.html",

    UseMultithreadedInitialization = true,
    LoadingScreen = {
        ShowMessage = true,
        ShowNodeNames = true,
        ShowProgressbar = true
    },
    CheckOpenGLState = false,
    LogEachOpenGLCall = false,
>>>>>>> 6e969794

    ShutdownCountdown = 3,
    -- OnScreenTextScaling = "framebuffer",
    -- PerSceneCache = true,
    -- DisableRenderingOnMaster = true,
    -- DisableSceneOnMaster = true,
    ModuleConfigurations = {
        Sync = {
            SynchronizationRoot = "${SYNC}",
            HttpSynchronizationRepositories = {
                "data.openspaceproject.com/request"
            }
        }
    },
    RenderingMethod = "Framebuffer",
    OpenGLDebugContext = {
       Activate = false,
       FilterIdentifier = {
           { Type = "Other", Source = "API", Identifier = 131185 },
           { Type = "Performance", Source = "API", Identifier = 131186 }, --Buffer performance warning: "copied/moved from VIDEO memory to HOST memory"
           { Type = "Deprecated", Source = "API", Identifier = 7} -- API_ID_LINE_WIDTH deprecated behavior warning has been generated
       },
--      FilterSeverity = { }
    },
    --RenderingMethod = "ABuffer" -- alternative: "Framebuffer",

    ServerPasskey = "secret!",
    ClientWhitelist = "127.0.0.1 localhost",
    WebHelperLocation = "${BASE_PATH}/bin/Release/openspace_web_helper",
    -- WebGuiUrl = "file://${BASE_PATH}/gui/index.html#/onscreen/"
    WebGuiUrl = "http://localhost:8080/#/onscreen/"
}<|MERGE_RESOLUTION|>--- conflicted
+++ resolved
@@ -11,11 +11,7 @@
 
     -- A regular 1920x1080 window
     -- SGCTConfig = sgct.config.single{1920, 1080},
-<<<<<<< HEAD
 
-=======
-    
->>>>>>> 6e969794
     -- A windowed 1920x1080 fullscreen
     -- SGCTConfig = sgct.config.single{1920, 1080, border=false, windowPos={0,0}, shared=true, name="WV_OBS_SPOUT1"},
 
@@ -83,11 +79,8 @@
         },
         CapabilitiesVerbosity = "Full"
     },
-<<<<<<< HEAD
-=======
     ScriptLog = "${LOGS}/ScriptLog.txt",
 
->>>>>>> 6e969794
     Launcher = {
         LogLevel = "None"
     },
@@ -96,11 +89,7 @@
     KeyboardShortcuts = "${DOCUMENTATION}/KeyboardMapping.html",
     Documentation = "${DOCUMENTATION}/Documentation.html",
     FactoryDocumentation = "${DOCUMENTATION}/FactoryDocumentation.html",
-<<<<<<< HEAD
-    RequireSocketAuthentication = true,
-    -- CheckOpenGLState = true,
-    -- LogEachOpenGLCall = true,
-=======
+
     LicenseDocumentation = "${DOCUMENTATION}/License.html",
 
     UseMultithreadedInitialization = true,
@@ -111,7 +100,6 @@
     },
     CheckOpenGLState = false,
     LogEachOpenGLCall = false,
->>>>>>> 6e969794
 
     ShutdownCountdown = 3,
     -- OnScreenTextScaling = "framebuffer",
@@ -140,7 +128,7 @@
 
     ServerPasskey = "secret!",
     ClientWhitelist = "127.0.0.1 localhost",
-    WebHelperLocation = "${BASE_PATH}/bin/Release/openspace_web_helper",
+    WebHelperLocation = "${BASE}/bin/Release/openspace_web_helper",
     -- WebGuiUrl = "file://${BASE_PATH}/gui/index.html#/onscreen/"
     WebGuiUrl = "http://localhost:8080/#/onscreen/"
 }