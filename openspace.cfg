--- conflicted
+++ resolved
@@ -7,17 +7,13 @@
 
     -- Sets the scene that is to be loaded by OpenSpace. A scene file is a description
     -- of all entities that will be visible during an instance of OpenSpace
-    Scene = "${SCENE}/default.scene",
-
+    -- Scene = "${SCENE}/default.scene",
     -- Scene = "${SCENE}/globebrowsing.scene",
     -- Scene = "${SCENE}/rosetta.scene",
     -- Scene = "${SCENE}/dawn.scene",
     -- Scene = "${SCENE}/newhorizons.scene",
-<<<<<<< HEAD
     Scene = "${SCENE}/atmosphereearth.scene",
-=======
     -- Scene = "${SCENE}/osirisrex.scene",
->>>>>>> 2c3804cc
 
     Paths = {
         SGCT = "${BASE_PATH}/config/sgct",
