<<<<<<< HEAD
-- The configuration has an implict
-- require('scripts/configuration_helper.lua')
-- which defines helper functions useful to customize the configuration

return {
    -- Determines which SGCT configuration file is loaded, that is, if there rendering
    -- occurs in a single window, a fisheye projection, or a dome cluster system

    -- A regular 1280x720 window
    SGCTConfig = sgct.config.single{},

    -- A regular 1920x1080 window
    -- SGCTConfig = sgct.config.single{1920, 1080},   

    -- A 1k fisheye rendering
    -- SGCTConfig = sgct.config.fisheye{1024, 1024},

    -- A 4k fisheye rendering in a 1024x1024 window
    -- SGCTConfig = sgct.config.fisheye{1024, 1024, res={4096, 4096}, quality="2k", tilt=27},

    -- Streaming OpenSpace via Spout to OBS
    -- SGCTConfig = sgct.config.single{2560, 1440, shared=true, name="WV_OBS_SPOUT1"},   


    --SGCTConfig = "${SGCT}/openvr_oculusRiftCv1.xml",
    --SGCTConfig = "${SGCT}/openvr_htcVive.xml",

    -- Sets the scene that is to be loaded by OpenSpace. A scene file is a description
    -- of all entities that will be visible during an instance of OpenSpace
    Scene = "${SCENE}/enlilnh.scene",
    -- Scene = "${SCENE}/default.scene",
    -- Scene = "${SCENE}/globebrowsing.scene",
    -- Scene = "${SCENE}/rosetta.scene",
    -- Scene = "${SCENE}/dawn.scene",
    -- Scene = "${SCENE}/newhorizons.scene",
    -- Scene = "${SCENE}/osirisrex.scene",

    Task = "${TASKS}/default.task",

    Paths = {
        SGCT = "${BASE_PATH}/config/sgct",
        SCRIPTS = "${BASE_PATH}/scripts",
        SHADERS = "${BASE_PATH}/shaders",
        OPENSPACE_DATA = "${BASE_PATH}/data",
        SCENE = "${OPENSPACE_DATA}/scene",
        TASKS = "${OPENSPACE_DATA}/tasks",
        SPICE = "${OPENSPACE_DATA}/spice",
        MODULES = "${BASE_PATH}/modules",
        TESTDIR = "${BASE_PATH}/tests",
        CONFIG = "${BASE_PATH}/config",
        CACHE = "${BASE_PATH}/cache",
        FONTS = "${OPENSPACE_DATA}/fonts",
        DOCUMENTATION = "${BASE_PATH}/documentation"
    },
    Fonts = {
        Mono = "${FONTS}/Droid_Sans_Mono/DroidSansMono.ttf",
        Light = "${FONTS}/Roboto/Roboto-Regular.ttf",
        Console = "${FONTS}/Inconsolata/Inconsolata-Regular.ttf"
    },
    Logging = {
        -- LogLevel = "Trace",
        LogLevel = "Debug",
        -- LogLevel = "Error",
        ImmediateFlush = true,
        Logs = {
            { Type = "html", File = "${BASE_PATH}/log.html", Append = false }
        },
        CapabilitiesVerbosity = "Full"
    },
    Launcher = {
        LogLevel = "None"
    },
    LuaDocumentation = "${DOCUMENTATION}/LuaScripting.html",
    PropertyDocumentation = "${DOCUMENTATION}/Properties.html",
    ScriptLog = "${BASE_PATH}/ScriptLog.txt",
    KeyboardShortcuts = "${DOCUMENTATION}/KeyboardMapping.html",
    Documentation = "${DOCUMENTATION}/Documentation.html",
    FactoryDocumentation = "${DOCUMENTATION}/FactoryDocumentation.html",

    ShutdownCountdown = 0.5,
    -- OnScreenTextScaling = "framebuffer",
    -- PerSceneCache = true,
    -- DisableRenderingOnMaster = true,
    -- DisableSceneOnMaster = true,
    DownloadRequestURL = "http://data.openspaceproject.com/request.cgi",
    RenderingMethod = "Framebuffer",
    OpenGLDebugContext = {
       Activate = true,
       FilterIdentifier = {
           { Type = "Other", Source = "API", Identifier = 131185 },
           { Type = "Performance", Source = "API", Identifier = 131186 }, --Buffer performance warning: "copied/moved from VIDEO memory to HOST memory"
           { Type = "Deprecated", Source = "API", Identifier = 7} -- API_ID_LINE_WIDTH deprecated behavior warning has been generated
       },
--      FilterSeverity = { }

    },
    RenderingMethod = "ABuffer" -- alternative: "Framebuffer"
}
=======
-- The configuration has an implict
-- require('scripts/configuration_helper.lua')
-- which defines helper functions useful to customize the configuration

return {
    -- Determines which SGCT configuration file is loaded, that is, if there rendering
    -- occurs in a single window, a fisheye projection, or a dome cluster system

    -- A regular 1280x720 window
    SGCTConfig = sgct.config.single{},

    -- A regular 1920x1080 window
    -- SGCTConfig = sgct.config.single{1920, 1080},   

    -- A 1k fisheye rendering
    -- SGCTConfig = sgct.config.fisheye{1024, 1024},

    -- A 4k fisheye rendering in a 1024x1024 window
    -- SGCTConfig = sgct.config.fisheye{1024, 1024, res={4096, 4096}, quality="2k", tilt=27},

    -- Streaming OpenSpace via Spout to OBS
    -- SGCTConfig = sgct.config.single{2560, 1440, shared=true, name="WV_OBS_SPOUT1"},   


    --SGCTConfig = "${CONFIG}/openvr_oculusRiftCv1.xml",
    --SGCTConfig = "${CONFIG}/openvr_htcVive.xml",

    -- Sets the scene that is to be loaded by OpenSpace. A scene file is a description
    -- of all entities that will be visible during an instance of OpenSpace
    Scene = "${SCENE}/default.scene",
    -- Scene = "${SCENE}/globebrowsing.scene",
    -- Scene = "${SCENE}/rosetta.scene",
    -- Scene = "${SCENE}/dawn.scene",
    -- Scene = "${SCENE}/newhorizons.scene",
    -- Scene = "${SCENE}/osirisrex.scene",

    Task = "${TASKS}/default.task",

    Paths = {
        SCRIPTS = "${BASE_PATH}/scripts",
        SHADERS = "${BASE_PATH}/shaders",
        OPENSPACE_DATA = "${BASE_PATH}/data",
        SCENE = "${OPENSPACE_DATA}/scene",
        TASKS = "${OPENSPACE_DATA}/tasks",
        SPICE = "${OPENSPACE_DATA}/spice",
        MODULES = "${BASE_PATH}/modules",
        TESTDIR = "${BASE_PATH}/tests",
        CONFIG = "${BASE_PATH}/config",
        CACHE = "${BASE_PATH}/cache",
        FONTS = "${OPENSPACE_DATA}/fonts",
        DOCUMENTATION = "${BASE_PATH}/documentation"
    },
    Fonts = {
        Mono = "${FONTS}/Droid_Sans_Mono/DroidSansMono.ttf",
        Light = "${FONTS}/Roboto/Roboto-Regular.ttf",
        Console = "${FONTS}/Inconsolata/Inconsolata-Regular.ttf"
    },
    Logging = {
        -- LogLevel = "Trace",
        LogLevel = "Debug",
        ImmediateFlush = true,
        Logs = {
            { Type = "html", File = "${BASE_PATH}/log.html", Append = false }
        },
        CapabilitiesVerbosity = "Full"
    },
    Launcher = {
        LogLevel = "None"
    },
    LuaDocumentation = "${DOCUMENTATION}/LuaScripting.html",
    PropertyDocumentation = "${DOCUMENTATION}/Properties.html",
    ScriptLog = "${BASE_PATH}/ScriptLog.txt",
    KeyboardShortcuts = "${DOCUMENTATION}/KeyboardMapping.html",
    Documentation = "${DOCUMENTATION}/Documentation.html",
    FactoryDocumentation = "${DOCUMENTATION}/FactoryDocumentation.html",

    ShutdownCountdown = 3,
    -- OnScreenTextScaling = "framebuffer",
    -- PerSceneCache = true,
    -- DisableRenderingOnMaster = true,
    -- DisableSceneOnMaster = true,
    DownloadRequestURL = "http://data.openspaceproject.com/request.cgi",
    RenderingMethod = "Framebuffer",
    OpenGLDebugContext = {
       Activate = true,
       FilterIdentifier = {
           { Type = "Other", Source = "API", Identifier = 131185 },
           { Type = "Performance", Source = "API", Identifier = 131186 }, --Buffer performance warning: "copied/moved from VIDEO memory to HOST memory"
           { Type = "Deprecated", Source = "API", Identifier = 7} -- API_ID_LINE_WIDTH deprecated behavior warning has been generated
       },
--      FilterSeverity = { }

    }
    --RenderingMethod = "ABuffer" -- alternative: "Framebuffer"
}
>>>>>>> b1171fde
<|MERGE_RESOLUTION|>--- conflicted
+++ resolved
@@ -1,103 +1,3 @@
-<<<<<<< HEAD
--- The configuration has an implict
--- require('scripts/configuration_helper.lua')
--- which defines helper functions useful to customize the configuration
-
-return {
-    -- Determines which SGCT configuration file is loaded, that is, if there rendering
-    -- occurs in a single window, a fisheye projection, or a dome cluster system
-
-    -- A regular 1280x720 window
-    SGCTConfig = sgct.config.single{},
-
-    -- A regular 1920x1080 window
-    -- SGCTConfig = sgct.config.single{1920, 1080},   
-
-    -- A 1k fisheye rendering
-    -- SGCTConfig = sgct.config.fisheye{1024, 1024},
-
-    -- A 4k fisheye rendering in a 1024x1024 window
-    -- SGCTConfig = sgct.config.fisheye{1024, 1024, res={4096, 4096}, quality="2k", tilt=27},
-
-    -- Streaming OpenSpace via Spout to OBS
-    -- SGCTConfig = sgct.config.single{2560, 1440, shared=true, name="WV_OBS_SPOUT1"},   
-
-
-    --SGCTConfig = "${SGCT}/openvr_oculusRiftCv1.xml",
-    --SGCTConfig = "${SGCT}/openvr_htcVive.xml",
-
-    -- Sets the scene that is to be loaded by OpenSpace. A scene file is a description
-    -- of all entities that will be visible during an instance of OpenSpace
-    Scene = "${SCENE}/enlilnh.scene",
-    -- Scene = "${SCENE}/default.scene",
-    -- Scene = "${SCENE}/globebrowsing.scene",
-    -- Scene = "${SCENE}/rosetta.scene",
-    -- Scene = "${SCENE}/dawn.scene",
-    -- Scene = "${SCENE}/newhorizons.scene",
-    -- Scene = "${SCENE}/osirisrex.scene",
-
-    Task = "${TASKS}/default.task",
-
-    Paths = {
-        SGCT = "${BASE_PATH}/config/sgct",
-        SCRIPTS = "${BASE_PATH}/scripts",
-        SHADERS = "${BASE_PATH}/shaders",
-        OPENSPACE_DATA = "${BASE_PATH}/data",
-        SCENE = "${OPENSPACE_DATA}/scene",
-        TASKS = "${OPENSPACE_DATA}/tasks",
-        SPICE = "${OPENSPACE_DATA}/spice",
-        MODULES = "${BASE_PATH}/modules",
-        TESTDIR = "${BASE_PATH}/tests",
-        CONFIG = "${BASE_PATH}/config",
-        CACHE = "${BASE_PATH}/cache",
-        FONTS = "${OPENSPACE_DATA}/fonts",
-        DOCUMENTATION = "${BASE_PATH}/documentation"
-    },
-    Fonts = {
-        Mono = "${FONTS}/Droid_Sans_Mono/DroidSansMono.ttf",
-        Light = "${FONTS}/Roboto/Roboto-Regular.ttf",
-        Console = "${FONTS}/Inconsolata/Inconsolata-Regular.ttf"
-    },
-    Logging = {
-        -- LogLevel = "Trace",
-        LogLevel = "Debug",
-        -- LogLevel = "Error",
-        ImmediateFlush = true,
-        Logs = {
-            { Type = "html", File = "${BASE_PATH}/log.html", Append = false }
-        },
-        CapabilitiesVerbosity = "Full"
-    },
-    Launcher = {
-        LogLevel = "None"
-    },
-    LuaDocumentation = "${DOCUMENTATION}/LuaScripting.html",
-    PropertyDocumentation = "${DOCUMENTATION}/Properties.html",
-    ScriptLog = "${BASE_PATH}/ScriptLog.txt",
-    KeyboardShortcuts = "${DOCUMENTATION}/KeyboardMapping.html",
-    Documentation = "${DOCUMENTATION}/Documentation.html",
-    FactoryDocumentation = "${DOCUMENTATION}/FactoryDocumentation.html",
-
-    ShutdownCountdown = 0.5,
-    -- OnScreenTextScaling = "framebuffer",
-    -- PerSceneCache = true,
-    -- DisableRenderingOnMaster = true,
-    -- DisableSceneOnMaster = true,
-    DownloadRequestURL = "http://data.openspaceproject.com/request.cgi",
-    RenderingMethod = "Framebuffer",
-    OpenGLDebugContext = {
-       Activate = true,
-       FilterIdentifier = {
-           { Type = "Other", Source = "API", Identifier = 131185 },
-           { Type = "Performance", Source = "API", Identifier = 131186 }, --Buffer performance warning: "copied/moved from VIDEO memory to HOST memory"
-           { Type = "Deprecated", Source = "API", Identifier = 7} -- API_ID_LINE_WIDTH deprecated behavior warning has been generated
-       },
---      FilterSeverity = { }
-
-    },
-    RenderingMethod = "ABuffer" -- alternative: "Framebuffer"
-}
-=======
 -- The configuration has an implict
 -- require('scripts/configuration_helper.lua')
 -- which defines helper functions useful to customize the configuration
@@ -192,5 +92,4 @@
 
     }
     --RenderingMethod = "ABuffer" -- alternative: "Framebuffer"
-}
->>>>>>> b1171fde
+}