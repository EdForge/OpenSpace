--- conflicted
+++ resolved
@@ -37,11 +37,8 @@
     -- Scene = "${SCENE}/newhorizons.scene",
     -- Scene = "${SCENE}/rosetta.scene",
     -- Scene = "${SCENE}/osirisrex.scene",
-<<<<<<< HEAD
     -- Scene = "${SCENE}/satellites.scene",
-=======
     -- Scene = "${SCENE}/voyager.scene",
->>>>>>> f78c1016
 
     TasksRoot = "${OPENSPACE_DATA}/tasks",
 
