--- conflicted
+++ resolved
@@ -708,19 +708,26 @@
 }
 
 void ScriptEngine::presync(bool isMaster) {
-    if (isMaster) {
-        _mutex.lock();
-
-        if (!_queuedScripts.empty()) {
-            _currentSyncedScript = _queuedScripts.back();
-            _queuedScripts.pop_back();
-
-            //Not really a received script but the master also needs to run the script...
-            _receivedScripts.push_back(_currentSyncedScript);
-        }
-
-        _mutex.unlock();
-    }
+    if (!isMaster) return;
+
+    _mutex.lock();
+
+    if (!_queuedScripts.empty()) {
+        _currentSyncedScript = _queuedScripts.back().first;
+        bool remoteScripting = _queuedScripts.back().second;
+
+
+        //Not really a received script but the master also needs to run the script...
+        _receivedScripts.push_back(_currentSyncedScript);
+        _queuedScripts.pop_back();
+
+        if (OsEng.parallelConnection().isHost() && remoteScripting) {
+            OsEng.parallelConnection().sendScript(_currentSyncedScript);
+        }
+
+    }
+
+    _mutex.unlock();
 
 }
 
@@ -756,32 +763,6 @@
         }
         scripts.pop_back();
     }
-<<<<<<< HEAD
-    
-}
-
-void ScriptEngine::preSynchronization() {
-    
-    _mutex.lock();
-    
-    if (!_queuedScripts.empty()){
-        _currentSyncedScript = _queuedScripts.back().first;
-        bool remoteScripting = _queuedScripts.back().second;
-
-        
-        //Not really a received script but the master also needs to run the script...
-        _receivedScripts.push_back(_currentSyncedScript);
-        _queuedScripts.pop_back();
-
-        if (OsEng.parallelConnection().isHost() && remoteScripting) {
-            OsEng.parallelConnection().sendScript(_currentSyncedScript);
-        }
-
-    }
-    
-    _mutex.unlock();
-=======
->>>>>>> d8ca2965
 }
 
 void ScriptEngine::queueScript(const std::string &script, ScriptEngine::RemoteScripting remoteScripting){
