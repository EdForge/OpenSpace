--- conflicted
+++ resolved
@@ -165,15 +165,9 @@
     
     _keyframeMutex.unlock();
     
-<<<<<<< HEAD
-    if(hasKeys){
-		_camera->setPosition(pos);
-		_camera->setRotation(q);
-=======
     if (hasKeys) {
         _camera->setPosition(pos);
         _camera->setRotation(q);
->>>>>>> d5d59302
     }
 
         
@@ -251,12 +245,6 @@
 
 void InteractionHandler::orbit(const float &dx, const float &dy, const float &dz, const float &dist){
 
-<<<<<<< HEAD
-	lockControls();
-	
-	glm::vec3 cameraUp = glm::normalize((glm::inverse(_camera->viewRotationMatrix()) * glm::vec4(_camera->lookUpVector(), 0))).xyz();
-	glm::vec3 cameraRight = glm::cross(_camera->viewDirection(), cameraUp);
-=======
     lockControls();
     
     glm::vec3 cameraUp = glm::normalize((glm::inverse(_camera->viewRotationMatrix()) * glm::vec4(_camera->lookUpVectorCameraSpace(), 0))).xyz();
@@ -266,7 +254,6 @@
     transform = glm::rotate(glm::radians(dx * 100.f), cameraUp) * transform;
     transform = glm::rotate(glm::radians(dy * 100.f), cameraRight) * transform;
     transform = glm::rotate(glm::radians(dz * 100.f), glm::vec3(_camera->viewDirectionWorldSpace())) * transform;
->>>>>>> d5d59302
 
     //get "old" focus position 
         
@@ -875,7 +862,7 @@
 
     _inputState = std::shared_ptr<InputState>(new InputState());
     _interactor = std::shared_ptr<InteractionMode>(
-        new OrbitalInteractionMode(_inputState, 0.01, 0.02));
+        new OrbitalInteractionMode(_inputState, 0.002, 0.02));
 }
 
 InteractionHandler::~InteractionHandler() {
