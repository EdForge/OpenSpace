 /*****************************************************************************************
 *                                                                                       *
 * OpenSpace                                                                             *
 *                                                                                       *
 * Copyright (c) 2014-2016                                                               *
 *                                                                                       *
 * Permission is hereby granted, free of charge, to any person obtaining a copy of this  *
 * software and associated documentation files (the "Software"), to deal in the Software *
 * without restriction, including without limitation the rights to use, copy, modify,    *
 * merge, publish, distribute, sublicense, and/or sell copies of the Software, and to    *
 * permit persons to whom the Software is furnished to do so, subject to the following   *
 * conditions:                                                                           *
 *                                                                                       *
 * The above copyright notice and this permission notice shall be included in all copies *
 * or substantial portions of the Software.                                              *
 *                                                                                       *
 * THE SOFTWARE IS PROVIDED "AS IS", WITHOUT WARRANTY OF ANY KIND, EXPRESS OR IMPLIED,   *
 * INCLUDING BUT NOT LIMITED TO THE WARRANTIES OF MERCHANTABILITY, FITNESS FOR A         *
 * PARTICULAR PURPOSE AND NONINFRINGEMENT. IN NO EVENT SHALL THE AUTHORS OR COPYRIGHT    *
 * HOLDERS BE LIABLE FOR ANY CLAIM, DAMAGES OR OTHER LIABILITY, WHETHER IN AN ACTION OF  *
 * CONTRACT, TORT OR OTHERWISE, ARISING FROM, OUT OF OR IN CONNECTION WITH THE SOFTWARE  *
 * OR THE USE OR OTHER DEALINGS IN THE SOFTWARE.                                         *
 ****************************************************************************************/

#include <openspace/query/query.h>

#include <openspace/engine/openspaceengine.h>
#include <openspace/interaction/interactionhandler.h>
#include <openspace/rendering/renderengine.h>
#include <openspace/rendering/renderable.h>
#include <openspace/scene/scene.h>
#include <openspace/scene/scenegraphnode.h>
<<<<<<< HEAD
#include <modules/iswa/rendering/iswacygnet.h>
#include <modules/iswa/rendering/iswamanager.h>

=======
#include <openspace/rendering/screenspacerenderable.h>
>>>>>>> a2fb30b4

namespace openspace {

namespace {
    const std::string _loggerCat = "Query";
}

Scene* sceneGraph() {
    return OsEng.renderEngine().scene();
}

SceneGraphNode* sceneGraphNode(const std::string& name) {
    const Scene* graph = sceneGraph();
    return graph->sceneGraphNode(name);
}

Renderable* renderable(const std::string& name) {
	SceneGraphNode* node = sceneGraphNode(name);
	return node->renderable();
}

properties::Property* property(const std::string& uri) {
    properties::Property* globalProp = OsEng.globalPropertyOwner().property(uri);
    if (globalProp) {
        return globalProp;
    }
    else {
        // The URI consists of the following form at this stage:
        // <node name>.{<property owner>.}^(0..n)<property id>
<<<<<<< HEAD
        

        const size_t nodeNameSeparator = uri.find(properties::PropertyOwner::URISeparator);
        if (nodeNameSeparator == std::string::npos) {
            LERROR("Malformed URI '" << uri << "': At least one '" << nodeNameSeparator
=======
        const size_t nameSeparator = uri.find(properties::PropertyOwner::URISeparator);
        if (nameSeparator == std::string::npos) {
            LERROR("Malformed URI '" << uri << "': At least one '" << nameSeparator
>>>>>>> a2fb30b4
                   << "' separator must be present.");
            return nullptr;
        }
        const std::string nameUri = uri.substr(0, nameSeparator);
        const std::string remainingUri = uri.substr(nameSeparator + 1);

<<<<<<< HEAD
        SceneGraphNode* node = sceneGraphNode("iSWA");
        if(node){
            std::shared_ptr<ISWACygnet> cygnet = static_cast <ISWAManager*>(node->renderable())->iSWACygnet(nodeName);
            if(cygnet){
                return cygnet->property(remainingUri);
            }
        }

        node = sceneGraphNode(nodeName);
        if (!node) {
            LERROR("Node '" << nodeName << "' did not exist");
            return nullptr;
=======
        SceneGraphNode* node = sceneGraphNode(nameUri);
        if (node) {
            properties::Property* property = node->property(remainingUri);
            return property;
        }

        std::shared_ptr<ScreenSpaceRenderable> ssr = OsEng.renderEngine().screenSpaceRenderable(nameUri);
        if(ssr){
            properties::Property* property = ssr->property(remainingUri);
            return property;
>>>>>>> a2fb30b4
        }
        
        LERROR("Node or ScreenSpaceRenderable'" << nameUri << "' did not exist");
        return nullptr;
    }
}

}  // namespace<|MERGE_RESOLUTION|>--- conflicted
+++ resolved
@@ -30,13 +30,10 @@
 #include <openspace/rendering/renderable.h>
 #include <openspace/scene/scene.h>
 #include <openspace/scene/scenegraphnode.h>
-<<<<<<< HEAD
 #include <modules/iswa/rendering/iswacygnet.h>
 #include <modules/iswa/rendering/iswamanager.h>
+#include <openspace/rendering/screenspacerenderable.h>
 
-=======
-#include <openspace/rendering/screenspacerenderable.h>
->>>>>>> a2fb30b4
 
 namespace openspace {
 
@@ -66,38 +63,24 @@
     else {
         // The URI consists of the following form at this stage:
         // <node name>.{<property owner>.}^(0..n)<property id>
-<<<<<<< HEAD
-        
-
-        const size_t nodeNameSeparator = uri.find(properties::PropertyOwner::URISeparator);
-        if (nodeNameSeparator == std::string::npos) {
-            LERROR("Malformed URI '" << uri << "': At least one '" << nodeNameSeparator
-=======
         const size_t nameSeparator = uri.find(properties::PropertyOwner::URISeparator);
         if (nameSeparator == std::string::npos) {
             LERROR("Malformed URI '" << uri << "': At least one '" << nameSeparator
->>>>>>> a2fb30b4
                    << "' separator must be present.");
             return nullptr;
         }
         const std::string nameUri = uri.substr(0, nameSeparator);
         const std::string remainingUri = uri.substr(nameSeparator + 1);
 
-<<<<<<< HEAD
         SceneGraphNode* node = sceneGraphNode("iSWA");
         if(node){
-            std::shared_ptr<ISWACygnet> cygnet = static_cast <ISWAManager*>(node->renderable())->iSWACygnet(nodeName);
+            std::shared_ptr<ISWACygnet> cygnet = static_cast <ISWAManager*>(node->renderable())->iSWACygnet(nameUri);
             if(cygnet){
                 return cygnet->property(remainingUri);
             }
         }
 
-        node = sceneGraphNode(nodeName);
-        if (!node) {
-            LERROR("Node '" << nodeName << "' did not exist");
-            return nullptr;
-=======
-        SceneGraphNode* node = sceneGraphNode(nameUri);
+        node = sceneGraphNode(nameUri);
         if (node) {
             properties::Property* property = node->property(remainingUri);
             return property;
@@ -107,10 +90,9 @@
         if(ssr){
             properties::Property* property = ssr->property(remainingUri);
             return property;
->>>>>>> a2fb30b4
         }
         
-        LERROR("Node or ScreenSpaceRenderable'" << nameUri << "' did not exist");
+        LERROR("Node, iSWACygnet or ScreenSpaceRenderable' " << nameUri << "' did not exist");
         return nullptr;
     }
 }
