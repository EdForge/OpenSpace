/*****************************************************************************************
*                                                                                       *
* OpenSpace                                                                             *
*                                                                                       *
* Copyright (c) 2014                                                                    *
*                                                                                       *
* Permission is hereby granted, free of charge, to any person obtaining a copy of this  *
* software and associated documentation files (the "Software"), to deal in the Software *
* without restriction, including without limitation the rights to use, copy, modify,    *
* merge, publish, distribute, sublicense, and/or sell copies of the Software, and to    *
* permit persons to whom the Software is furnished to do so, subject to the following   *
* conditions:                                                                           *
*                                                                                       *
* The above copyright notice and this permission notice shall be included in all copies *
* or substantial portions of the Software.                                              *
*                                                                                       *
* THE SOFTWARE IS PROVIDED "AS IS", WITHOUT WARRANTY OF ANY KIND, EXPRESS OR IMPLIED,   *
* INCLUDING BUT NOT LIMITED TO THE WARRANTIES OF MERCHANTABILITY, FITNESS FOR A         *
* PARTICULAR PURPOSE AND NONINFRINGEMENT. IN NO EVENT SHALL THE AUTHORS OR COPYRIGHT    *
* HOLDERS BE LIABLE FOR ANY CLAIM, DAMAGES OR OTHER LIABILITY, WHETHER IN AN ACTION OF  *
* CONTRACT, TORT OR OTHERWISE, ARISING FROM, OUT OF OR IN CONNECTION WITH THE SOFTWARE  *
* OR THE USE OR OTHER DEALINGS IN THE SOFTWARE.                                         *
****************************************************************************************/

// open space includes
#include <openspace/util/imagesequencer.h>
#include <ghoul/logging/logmanager.h>
#include <ghoul/filesystem/filesystem.h>
#include <ghoul/filesystem/directory.h>
#include <openspace/util/time.h>
#include <ghoul/filesystem/cachemanager.h>

#include <openspace/util/spicemanager.h>
#include <fstream>
#include <iterator>

namespace {
const std::string _loggerCat = "ImageSequencer";
}

namespace openspace {

ImageSequencer* ImageSequencer::_sequencer = nullptr;

struct ImageParams{
	double startTime;
	double stopTime;
	std::string path;
	bool projected;
};

auto cmp = [](const ImageParams &a, const ImageParams &b)->bool{
	return a.startTime < b.startTime;
};

std::vector<ImageParams> _timeStamps;

ImageSequencer& ImageSequencer::ref() {
	assert(_sequencer != nullptr);
	return *_sequencer;
}
void ImageSequencer::initialize(){
	assert(_sequencer == nullptr);
	_sequencer = new ImageSequencer;

    _sequencer->_defaultCaptureImage = absPath("${OPENSPACE_DATA}/scene/common/textures/placeholder.png");
}

void ImageSequencer::deinitialize(){
	delete _sequencer;
	_sequencer = nullptr;
}

void ImageSequencer::createImage(double t1, double t2, std::string path){
	// insert
	ImageParams image;
	image.startTime = t1;
	image.stopTime  = t2;
	image.path      = path;
	image.projected = false;
	
	_timeStamps.push_back(image);
	// sort

}

double ImageSequencer::getNextCaptureTime(){
	return _nextCapture;
}
double ImageSequencer::nextCaptureTime(double _time){
	auto binary_find = [](std::vector<ImageParams>::iterator begin,
		std::vector<ImageParams>::iterator end,
		const ImageParams &val,
		bool(*cmp)(const ImageParams &a, const ImageParams &b))->std::vector<ImageParams>::iterator{
		// Finds the lower bound in at most log(last - first) + 1 comparisons
		std::vector<ImageParams>::iterator it = std::lower_bound(begin, end, val, cmp);
		if (it != begin){
			return it;
		}
		return end;
	};

	auto it = binary_find(_timeStamps.begin(), _timeStamps.end(), { _time, 0, "", false }, cmp);

	if (_time < _nextCapture) return _nextCapture;
	return it->startTime;
}

bool ImageSequencer::getImagePath(std::string _currentTime, std::string& path, bool closedInterval){
	double currentEt = 0;
	openspace::SpiceManager::ref().getETfromDate(_currentTime, currentEt);
	bool success = getImagePath(currentEt, path, closedInterval);
	return success;
}

bool ImageSequencer::getImagePath(double& _currentTime, std::string& path, bool closedInterval){
	auto binary_find = [](std::vector<ImageParams>::iterator begin,
						std::vector<ImageParams>::iterator end,
						const ImageParams &val,
						bool(*cmp)(const ImageParams &a, const ImageParams &b))->std::vector<ImageParams>::iterator{
		// Finds the lower bound in at most log(last - first) + 1 comparisons
		std::vector<ImageParams>::iterator it = std::lower_bound(begin, end, val, cmp);
		if (it != begin){
			return std::prev(it);
		}
		return end;
	};

	auto it = binary_find(_timeStamps.begin(), _timeStamps.end(), { _currentTime, 0, "", false }, cmp);
	//check [start, stop] 
	if (closedInterval && (it == _timeStamps.end() || it->stopTime < _currentTime || it->projected)){
		return false;
	}else if (!closedInterval && (it == _timeStamps.end() || it->projected)){
		return false;
	}
	double upcoming = nextCaptureTime(_currentTime);
	if (_nextCapture != upcoming){
		_nextCapture = upcoming;
		_intervalLength = upcoming - _currentTime;
	}

	it->projected = true;
	path = it->path;
	_currentTime = it->startTime;

	return true;
}

bool ImageSequencer::sequenceReset(){
	for (auto image : _timeStamps){
		image.projected = false;
	}
	return true;
}

bool replace(std::string& str, const std::string& from, const std::string& to) {
	size_t start_pos = str.find(from);
	if (start_pos == std::string::npos)
		return false;
	str.replace(start_pos, from.length(), to);
	return true;
}

bool ImageSequencer::parsePlaybook(const std::string& dir, const std::string& type, std::string year){
<<<<<<< HEAD
	//ghoul::filesystem::Directory playbookDir(dir, true);
	//std::vector<std::string> dirlist = playbookDir.read(true, false);
	//for (auto path : dirlist){
	std::string path = dir;
		if (size_t position = path.find_last_of(".") + 1){
			if (position != std::string::npos){
				ghoul::filesystem::File currentFile(path);
				std::string extension = currentFile.fileExtension();
				
				if (extension == type && extension == "csv"){ // comma separated playbook
					std::cout << "USING COMMA SEPARATED TIMELINE V9F" << std::endl;
					std::ifstream file(currentFile.path());
					if (!file.good()) LERROR("Failed to open csv file '" << currentFile.path() << "'");

					std::string timestr = "";
					double shutter = 0.01;
					double et;
					do{
						std::getline(file, timestr);
						auto pos = timestr.find("LORRI image started");
						if (pos != std::string::npos){
							timestr = timestr.substr(timestr.find_first_of(",")+1);
							timestr = timestr.substr(0, timestr.find_first_of(","));

							replace(timestr, " ", "::");
							timestr = year + " " + timestr;
							
							openspace::SpiceManager::ref().getETfromDate(timestr, et);
							std::string defaultImagePath = absPath("${OPENSPACE_DATA}/placeholder.png");
							createImage(et, et + shutter, defaultImagePath);
						}
					} while (!file.eof());
				} 
				/*
				if (extension == type && extension == "txt"){// Hong Kang. pre-parsed playbook
					std::cout << "USING PREPARSED PLAYBOOK V9H" << std::endl;
					std::ifstream file(currentFile.path());
					if (!file.good()) LERROR("Failed to open txt file '" << currentFile.path() << "'");
=======
	ghoul::filesystem::Directory playbookDir(dir, true);
	std::vector<std::string> dirlist = playbookDir.read(true, false);
	for (auto path : dirlist) {
        bool success = parsePlaybookFile(path, year);
        if (!success)
            return false;
    }
	return true; // add check
}

bool ImageSequencer::parsePlaybookFile(const std::string& fileName, std::string year) {
	if (size_t position = fileName.find_last_of(".") + 1){
		if (position != std::string::npos){
			std::string extension = ghoul::filesystem::File(fileName).fileExtension();

			if (extension == "csv"){ // comma separated playbook
				std::cout << "USING COMMA SEPARATED TIMELINE V9F" << std::endl;

                std::string cachedFile = "";
                FileSys.cacheManager()->getCachedFile(fileName, cachedFile, true);

                bool hasCachedFile = FileSys.fileExists(cachedFile);
                if (hasCachedFile) {
                    std::ifstream file(cachedFile);
                    if (!file.good())
                        LERROR("Error loading cached playbook '" << cachedFile << "'");
                    else {
                        do {
                            std::string line;
                            std::getline(file, line);

                            std::stringstream s(line);

                            double start, end;
                            std::string path;

                            s >> start;
                            s >> end;

                            std::getline(s, path);
                            createImage(start, end, _defaultCaptureImage);
                        } while (!file.eof());
                    }                
                } else {
                    std::ifstream file(fileName);
                    if (!file.good()) LERROR("Failed to open csv file '" << fileName << "'");

                    std::string timestr = "";
                    double shutter = 0.01;
                    double et;
                    do{
                        std::getline(file, timestr);
                        auto pos = timestr.find("LORRI image started");
                        if (pos != std::string::npos){
                            timestr = timestr.substr(timestr.find_first_of(",") + 1);
                            timestr = timestr.substr(0, timestr.find_first_of(","));

                            replace(timestr, " ", "::");
                            timestr = year + " " + timestr;

                            openspace::SpiceManager::ref().getETfromDate(timestr, et);
                            createImage(et, et + shutter, _defaultCaptureImage);
                        }
                    } while (!file.eof());

                    std::sort(_timeStamps.begin(), _timeStamps.end(), cmp);

                    std::ofstream cachedFileStream(cachedFile);
                    cachedFileStream << std::setprecision(64);
                    if (cachedFileStream.good()) {
                        for (const ImageParams& i : _timeStamps)
                            cachedFileStream << i.startTime << "\t" << i.stopTime << "\t" << i.path << std::endl;
                    }

                }
			} 
>>>>>>> 9bad48ae

				
			if (extension == "txt"){// Hong Kang. pre-parsed playbook
				std::cout << "USING PREPARSED PLAYBOOK V9H" << std::endl;
				std::ifstream file(fileName);
				if (!file.good()) LERROR("Failed to open txt file '" << fileName << "'");

				std::string timestr = "";
				double shutter = 0.01;
				double et;
					
<<<<<<< HEAD
					double metRef = 299180517;
					do{
						std::getline(file, timestr);
						auto pos = timestr.find("LORRI Image Started");
						if (pos != std::string::npos){
							timestr = timestr.substr(24, 9);
							std::string::size_type sz;     // alias of size_t

							double met = std::stod(timestr, &sz);
							double diff;
							openspace::SpiceManager::ref().getETfromDate("2015-07-14T11:50:00.00", et);

							diff = abs(met - metRef);
							if (met > metRef){
								et += diff;
							}
							else if (met < metRef){
								et -= diff;
							}
				
							std::string defaultImagePath = absPath("${OPENSPACE_DATA}/placeholder.png");
							createImage(et, et + shutter, defaultImagePath);
						}
					} while (!file.eof());
				}
				*/
=======
				double metRef = 299180517;
				do{
					std::getline(file, timestr);
					auto pos = timestr.find("LORRI Image Started");
					if (pos != std::string::npos){
						timestr = timestr.substr(24, 9);
						std::string::size_type sz;     // alias of size_t

						double met = std::stod(timestr, &sz);
						double diff;
						openspace::SpiceManager::ref().getETfromDate("2015-07-14T11:50:00.00", et);

						diff = abs(met - metRef);
						if (met > metRef){
							et += diff;
						}
						else if (met < metRef){
							et -= diff;
						}
						/*
						std::string str;
						openspace::SpiceManager::ref().getDateFromET(et, str);
						std::cout << str << std::endl;
						*/
						createImage(et, et + shutter, _defaultCaptureImage);
					}
				} while (!file.eof());
                std::sort(_timeStamps.begin(), _timeStamps.end(), cmp);
>>>>>>> 9bad48ae
			}
				
		}
	}
    return true;
}

bool ImageSequencer::loadSequence(const std::string dir){	
	ghoul::filesystem::Directory sequenceDir(dir, true);
	std::vector<std::string> sequencePaths = sequenceDir.read(true, false); // check inputs 
	for (auto path : sequencePaths){
		if (size_t position = path.find_last_of(".") + 1){
			if (position != std::string::npos){
				ghoul::filesystem::File currentFile(path);
				std::string extension = currentFile.fileExtension();

				if (extension == "lbl"){ // discovered header file 		
					std::ifstream file(currentFile.path());

					if (!file.good()) LERROR("Failed to open label file '" << currentFile.path() << "'");
				
					// open up label files
					std::string line = "";
					std::string specsOfInterest[2] = { "START_TIME", "STOP_TIME" };
					double timestamps[2] = { 0.0, 0.0 };
					bool found = false;
					do {
						std::getline(file, line);
						for (int i = 0; i < 2; i++){
							auto pos = line.find(specsOfInterest[i]);
							if (pos != std::string::npos){
								std::string time = line.substr(line.find("=") + 2);
								time.erase(std::remove(time.begin(), time.end(), ' '), time.end());
								openspace::SpiceManager::ref().getETfromDate(time, timestamps[i]);
							}
						}
						if (timestamps[0] != 0.0 && timestamps[1] != 0.0){
							found = true;
							std::string ext = "jpg";
							path.replace(path.begin() + position, path.end(), ext);
							std::vector<std::string>::const_iterator it = std::find(sequencePaths.begin(), sequencePaths.end(), path);
							if ( it != sequencePaths.end()){
								createImage(timestamps[0], timestamps[1], path);
                                std::sort(_timeStamps.begin(), _timeStamps.end(), cmp);
							}
							std::string timestr;
							openspace::SpiceManager::ref().getDateFromET(timestamps[0], timestr);
							std::cout << "Found at time " << timestr << " " << path << std::endl;
						}
					} while (!file.eof() && found == false);
				}
			}
		}
	}
	// NEED TO FIX THIS LATER ON

	//_nextCapture = nextCaptureTime(Time::ref().currentTime()); // this is not really working 100%
	//_intervalLength = _timeStamps[1].startTime;
	return !sequencePaths.empty();
}


}  // namespace openspace<|MERGE_RESOLUTION|>--- conflicted
+++ resolved
@@ -33,6 +33,8 @@
 #include <openspace/util/spicemanager.h>
 #include <fstream>
 #include <iterator>
+#include <iomanip>
+#include <limits>
 
 namespace {
 const std::string _loggerCat = "ImageSequencer";
@@ -162,46 +164,6 @@
 }
 
 bool ImageSequencer::parsePlaybook(const std::string& dir, const std::string& type, std::string year){
-<<<<<<< HEAD
-	//ghoul::filesystem::Directory playbookDir(dir, true);
-	//std::vector<std::string> dirlist = playbookDir.read(true, false);
-	//for (auto path : dirlist){
-	std::string path = dir;
-		if (size_t position = path.find_last_of(".") + 1){
-			if (position != std::string::npos){
-				ghoul::filesystem::File currentFile(path);
-				std::string extension = currentFile.fileExtension();
-				
-				if (extension == type && extension == "csv"){ // comma separated playbook
-					std::cout << "USING COMMA SEPARATED TIMELINE V9F" << std::endl;
-					std::ifstream file(currentFile.path());
-					if (!file.good()) LERROR("Failed to open csv file '" << currentFile.path() << "'");
-
-					std::string timestr = "";
-					double shutter = 0.01;
-					double et;
-					do{
-						std::getline(file, timestr);
-						auto pos = timestr.find("LORRI image started");
-						if (pos != std::string::npos){
-							timestr = timestr.substr(timestr.find_first_of(",")+1);
-							timestr = timestr.substr(0, timestr.find_first_of(","));
-
-							replace(timestr, " ", "::");
-							timestr = year + " " + timestr;
-							
-							openspace::SpiceManager::ref().getETfromDate(timestr, et);
-							std::string defaultImagePath = absPath("${OPENSPACE_DATA}/placeholder.png");
-							createImage(et, et + shutter, defaultImagePath);
-						}
-					} while (!file.eof());
-				} 
-				/*
-				if (extension == type && extension == "txt"){// Hong Kang. pre-parsed playbook
-					std::cout << "USING PREPARSED PLAYBOOK V9H" << std::endl;
-					std::ifstream file(currentFile.path());
-					if (!file.good()) LERROR("Failed to open txt file '" << currentFile.path() << "'");
-=======
 	ghoul::filesystem::Directory playbookDir(dir, true);
 	std::vector<std::string> dirlist = playbookDir.read(true, false);
 	for (auto path : dirlist) {
@@ -278,7 +240,6 @@
 
                 }
 			} 
->>>>>>> 9bad48ae
 
 				
 			if (extension == "txt"){// Hong Kang. pre-parsed playbook
@@ -290,34 +251,6 @@
 				double shutter = 0.01;
 				double et;
 					
-<<<<<<< HEAD
-					double metRef = 299180517;
-					do{
-						std::getline(file, timestr);
-						auto pos = timestr.find("LORRI Image Started");
-						if (pos != std::string::npos){
-							timestr = timestr.substr(24, 9);
-							std::string::size_type sz;     // alias of size_t
-
-							double met = std::stod(timestr, &sz);
-							double diff;
-							openspace::SpiceManager::ref().getETfromDate("2015-07-14T11:50:00.00", et);
-
-							diff = abs(met - metRef);
-							if (met > metRef){
-								et += diff;
-							}
-							else if (met < metRef){
-								et -= diff;
-							}
-				
-							std::string defaultImagePath = absPath("${OPENSPACE_DATA}/placeholder.png");
-							createImage(et, et + shutter, defaultImagePath);
-						}
-					} while (!file.eof());
-				}
-				*/
-=======
 				double metRef = 299180517;
 				do{
 					std::getline(file, timestr);
@@ -346,7 +279,6 @@
 					}
 				} while (!file.eof());
                 std::sort(_timeStamps.begin(), _timeStamps.end(), cmp);
->>>>>>> 9bad48ae
 			}
 				
 		}
