--- conflicted
+++ resolved
@@ -209,21 +209,6 @@
     _topologicallySortedNodes = nodes;
 }
 
-<<<<<<< HEAD
-=======
-void Scene::initialize() {
-    for (SceneGraphNode* node : _topologicallySortedNodes) {
-        try {
-            node->initialize();
-        }
-        catch (const ghoul::RuntimeError& e) {
-            LERROR(node->name() << " not initialized.");
-            LERRORC(std::string(_loggerCat) + "(" + e.component + ")", e.what());
-        }
-    }
-}
-
->>>>>>> 0b063827
 void Scene::update(const UpdateData& data) {
     if (_dirtyNodeRegistry) {
         updateNodeRegistry();
