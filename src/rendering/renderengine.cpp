--- conflicted
+++ resolved
@@ -102,6 +102,7 @@
     const std::string DefaultRenderingMethod = "ABuffer";
     const std::string RenderFsPath = "${SHADERS}/render.frag";
     const std::string PostRenderFsPath = "${SHADERS}/postrender.frag";
+    const std::string DefaultCameraParent = "SolarSystemBarycenter";
 }
 
 
@@ -130,10 +131,7 @@
     , _currentFadeTime(0.f)
     , _fadeDirection(0)
     , _frametimeType(FrametimeType::DtTimeAvg)
-<<<<<<< HEAD
-    , _nameOfScene("SolarSystemBarycenter")
-=======
->>>>>>> 8f4f4c10
+    , _nameOfScene(DefaultCameraParent)
     //    , _sgctRenderStatisticsVisible(false)
 {
     _onScreenInformation = {
@@ -368,13 +366,8 @@
         }
     }
 
-<<<<<<< HEAD
-    
-        
-=======
     //if (_mainCamera)
     //    _mainCamera->postSynchronizationPreDraw();
->>>>>>> 8f4f4c10
 
     bool windowResized = OsEng.windowWrapper().windowHasResized();
 
@@ -394,12 +387,12 @@
         Time::ref().deltaTime(),
         _performanceManager != nullptr
     });
+
     if (_mainCamera) {
 
         // New DynamicRootGraph System in action:
         //Sets the camera to its relative position depending on the common parent (when changed from worldPosition to position)
-        //setRelativeOrigin(_mainCamera, scene()); 
-        scene()->setRelativeOrigin(_mainCamera);
+        //scene()->setRelativeOrigin(_mainCamera);
         
         _mainCamera->postSynchronizationPreDraw();
     }
@@ -433,7 +426,7 @@
     // New DynamicRootGraph system in action:
     _nameOfScene = scene()->currentSceneName(_mainCamera, _nameOfScene);       
     _mainCamera->setParent(_nameOfScene);
-    glm::vec3 displacementVector(_mainCamera->position().vec3() - scene()->sceneGraphNode(_mainCamera->getParent())->worldPosition().vec3());
+    glm::vec3 displacementVector(_mainCamera->positionVec3() - scene()->sceneGraphNode(_mainCamera->getParent())->worldPosition());
 
     _mainCamera->setDisplacementVector(displacementVector);    
     _mainCamera->sgctInternal.setViewMatrix(viewMatrix);
