/*****************************************************************************************
 *                                                                                       *
 * OpenSpace                                                                             *
 *                                                                                       *
 * Copyright (c) 2014-2018                                                               *
 *                                                                                       *
 * Permission is hereby granted, free of charge, to any person obtaining a copy of this  *
 * software and associated documentation files (the "Software"), to deal in the Software *
 * without restriction, including without limitation the rights to use, copy, modify,    *
 * merge, publish, distribute, sublicense, and/or sell copies of the Software, and to    *
 * permit persons to whom the Software is furnished to do so, subject to the following   *
 * conditions:                                                                           *
 *                                                                                       *
 * The above copyright notice and this permission notice shall be included in all copies *
 * or substantial portions of the Software.                                              *
 *                                                                                       *
 * THE SOFTWARE IS PROVIDED "AS IS", WITHOUT WARRANTY OF ANY KIND, EXPRESS OR IMPLIED,   *
 * INCLUDING BUT NOT LIMITED TO THE WARRANTIES OF MERCHANTABILITY, FITNESS FOR A         *
 * PARTICULAR PURPOSE AND NONINFRINGEMENT. IN NO EVENT SHALL THE AUTHORS OR COPYRIGHT    *
 * HOLDERS BE LIABLE FOR ANY CLAIM, DAMAGES OR OTHER LIABILITY, WHETHER IN AN ACTION OF  *
 * CONTRACT, TORT OR OTHERWISE, ARISING FROM, OUT OF OR IN CONNECTION WITH THE SOFTWARE  *
 * OR THE USE OR OTHER DEALINGS IN THE SOFTWARE.                                         *
 ****************************************************************************************/

#include <openspace/rendering/screenspacerenderable.h>

#include <openspace/documentation/documentation.h>
#include <openspace/documentation/verifier.h>
#include <openspace/engine/openspaceengine.h>
#include <openspace/engine/wrapper/windowwrapper.h>
#include <openspace/rendering/renderengine.h>
#include <openspace/scripting/scriptengine.h>
#include <openspace/util/camera.h>
#include <openspace/util/factorymanager.h>

#include <ghoul/filesystem/filesystem.h>
#include <ghoul/misc/defer.h>

namespace {
    const char* KeyType = "Type";
    const char* KeyTag = "Tag";
    const float PlaneDepth = -2.f;

    static const openspace::properties::Property::PropertyInfo EnabledInfo = {
        "Enabled",
        "Is Enabled",
        "This setting determines whether this sceen space plane will be visible or not."
    };

    static const openspace::properties::Property::PropertyInfo FlatScreenInfo = {
        "FlatScreen",
        "Flat Screen specification",
        "This value determines whether the location of this screen space plane will be "
        "specified in a two-dimensional Euclidean plane (if this is set to 'true') or "
        "specified in spherical coordinates. By switching this value, the correct "
        "property will be shown or hidden. The Euclidean coordinate system is useful if "
        "a regular rendering is applied, whereas the spherical coordinates are most "
        "useful in a planetarium environment."
    };

    static const openspace::properties::Property::PropertyInfo EuclideanPositionInfo = {
        "EuclideanPosition",
        "Euclidean coordinates",
        "This value determines the position of this screen space plane in Euclidean "
        "two-dimensional coordinates."
    };

    static const openspace::properties::Property::PropertyInfo SphericalPositionInfo = {
        "SphericalPosition",
        "Spherical coordinates",
        "This value determines the position of this screen space plane in a spherical "
        "coordinate system."
    };

    static const openspace::properties::Property::PropertyInfo DepthInfo = {
        "Depth",
        "Depth value",
        "This value determines the depth of the plane. This value does not change the "
        "apparent size of the plane, but is only used to sort the planes correctly. The "
        "plane with a lower value will be shown in front of a plane with a higher depth "
        "value."
    };

    static const openspace::properties::Property::PropertyInfo ScaleInfo = {
        "Scale",
        "Scale value",
        "This value determines a scale factor for the plane. The default size of a plane "
        "is determined by the concrete instance and reflects, for example, the size of "
        "the image being displayed."
    };

    static const openspace::properties::Property::PropertyInfo AlphaInfo = {
        "Alpha",
        "Transparency",
        "This value determines the transparency of the screen space plane. If this value "
        "is 1, the plane is completely opaque, if this value is 0, the plane is "
        "completely transparent."
    };

    static const openspace::properties::Property::PropertyInfo DeleteInfo = {
        "Delete",
        "Delete",
        "If this property is triggered, this screen space plane is removed from the "
        "scene."
    };
} // namespace

namespace openspace {

documentation::Documentation ScreenSpaceRenderable::Documentation() {
    using namespace openspace::documentation;

    return {
        "Screenspace Renderable",
        "core_screenspacerenderable",
        {
            {
                KeyType,
                new StringAnnotationVerifier("Must name a valid Screenspace renderable"),
                Optional::No,
                "The type of the Screenspace renderable that is to be created. The "
                "available types of Screenspace renderable depend on the configuration of"
                "the application and can be written to disk on application startup into "
                "the FactoryDocumentation."
            },
            {
                EnabledInfo.identifier,
                new BoolVerifier,
                Optional::Yes,
                EnabledInfo.description
            },
            {
                FlatScreenInfo.identifier,
                new BoolVerifier,
                Optional::Yes,
                FlatScreenInfo.description
            },
            {
                EuclideanPositionInfo.identifier,
                new DoubleVector2Verifier,
                Optional::Yes,
                EuclideanPositionInfo.description
            },
            {
                SphericalPositionInfo.identifier,
                new DoubleVector2Verifier,
                Optional::Yes,
                SphericalPositionInfo.description
            },
            {
                DepthInfo.identifier,
                new DoubleVerifier,
                Optional::Yes,
                DepthInfo.description
            },
            {
                ScaleInfo.identifier,
                new DoubleVerifier,
                Optional::Yes,
                ScaleInfo.description
            },
            {
                AlphaInfo.identifier,
                new DoubleVerifier,
                Optional::Yes,
                AlphaInfo.description
            },
            {
                KeyTag,
                new OrVerifier(
                    new StringVerifier,
                    new StringListVerifier
                ),
                Optional::Yes,
                "Defines either a single or multiple tags that apply to this "
                "ScreenSpaceRenderable, thus making it possible to address multiple, "
                "seprate Renderables with a single property change."
            }
        }
    };
}

std::unique_ptr<ScreenSpaceRenderable> ScreenSpaceRenderable::createFromDictionary(
                                                      const ghoul::Dictionary& dictionary)
{
    documentation::testSpecificationAndThrow(
        Documentation(),
        dictionary,
        "ScreenSpaceRenderable"
    );

    std::string renderableType = dictionary.value<std::string>(KeyType);

    auto factory = FactoryManager::ref().factory<ScreenSpaceRenderable>();
    return factory->create(renderableType, dictionary);
}

ScreenSpaceRenderable::ScreenSpaceRenderable(const ghoul::Dictionary& dictionary)
    : properties::PropertyOwner({ "" })
    , _enabled(EnabledInfo, true)
    , _useFlatScreen(FlatScreenInfo, true)
    , _euclideanPosition(
        EuclideanPositionInfo,
        glm::vec2(0.f),
        glm::vec2(-4.f),
        glm::vec2(4.f)
    )
    , _sphericalPosition(
        SphericalPositionInfo,
        glm::vec2(0.f, glm::half_pi<float>()),
        glm::vec2(-glm::pi<float>()),
        glm::vec2(glm::pi<float>())
    )
    , _depth(DepthInfo, 0.f, 0.f, 1.f)
    , _scale(ScaleInfo, 0.25f, 0.f, 2.f)
    , _alpha(AlphaInfo, 1.f, 0.f, 1.f)
    , _delete(DeleteInfo)
    , _quad(0)
    , _vertexPositionBuffer(0)
    , _shader(nullptr)
    , _radius(PlaneDepth)
{
    addProperty(_enabled);
    addProperty(_useFlatScreen);
    addProperty(_euclideanPosition);

    // Setting spherical/euclidean onchange handler
    _useFlatScreen.onChange([this]() {
        if (_useFlatScreen) {
            addProperty(_euclideanPosition);
            removeProperty(_sphericalPosition);
        }
        else {
            removeProperty(_euclideanPosition);
            addProperty(_sphericalPosition);
        }
        useEuclideanCoordinates(_useFlatScreen);
    });

    addProperty(_depth);
    addProperty(_scale);
    addProperty(_alpha);

    if (dictionary.hasKey(EnabledInfo.identifier)) {
        _enabled = dictionary.value<bool>(EnabledInfo.identifier);
    }

    if (dictionary.hasKey(FlatScreenInfo.identifier)) {
        _useFlatScreen = dictionary.value<bool>(FlatScreenInfo.identifier);
    }
    useEuclideanCoordinates(_useFlatScreen);

    if (_useFlatScreen) {
        if (dictionary.hasKey(EuclideanPositionInfo.identifier)) {
            _euclideanPosition = dictionary.value<glm::vec2>(
                EuclideanPositionInfo.identifier
            );
        }
    }
    else {
        if (dictionary.hasKey(SphericalPositionInfo.identifier)) {
            _sphericalPosition = dictionary.value<glm::vec2>(
                SphericalPositionInfo.identifier
            );
        }
    }

    if (dictionary.hasKey(ScaleInfo.identifier)) {
        _scale = static_cast<float>(dictionary.value<double>(ScaleInfo.identifier));
    }

    if (dictionary.hasKey(DepthInfo.identifier)) {
        _depth = static_cast<float>(dictionary.value<double>(DepthInfo.identifier));
    }

    if (dictionary.hasKey(AlphaInfo.identifier)) {
        _alpha = static_cast<float>(dictionary.value<double>(AlphaInfo.identifier));
    }

    if (dictionary.hasKeyAndValue<std::string>(KeyTag)) {
        std::string tagName = dictionary.value<std::string>(KeyTag);
        if (!tagName.empty()) {
            addTag(std::move(tagName));
        }
    } else if (dictionary.hasKeyAndValue<ghoul::Dictionary>(KeyTag)) {
        ghoul::Dictionary tagNames = dictionary.value<ghoul::Dictionary>(KeyTag);
        std::vector<std::string> keys = tagNames.keys();
        std::string tagName;
        for (const std::string& key : keys) {
            tagName = tagNames.value<std::string>(key);
            if (!tagName.empty()) {
                addTag(std::move(tagName));
            }
        }
    }

    _delete.onChange([this](){
        std::string script =
            "openspace.removeScreenSpaceRenderable('" + name() + "');";
        OsEng.scriptEngine().queueScript(
            script,
            scripting::ScriptEngine::RemoteScripting::No
        );
    });
    addProperty(_delete);
}

bool ScreenSpaceRenderable::initialize() {
    return true;
}

bool ScreenSpaceRenderable::initializeGL() {
    _originalViewportSize = OsEng.windowWrapper().currentWindowResolution();

    createPlane();
    createShaders();

    return isReady();
}

bool ScreenSpaceRenderable::deinitialize() {
    return true;
}

bool ScreenSpaceRenderable::deinitializeGL() {
    glDeleteVertexArrays(1, &_quad);
    _quad = 0;

    glDeleteBuffers(1, &_vertexPositionBuffer);
    _vertexPositionBuffer = 0;

    RenderEngine& renderEngine = OsEng.renderEngine();
    if (_shader) {
        renderEngine.removeRenderProgram(_shader);
        _shader = nullptr;
    }

    return true;
}

void ScreenSpaceRenderable::render() {
    draw(rotationMatrix() * translationMatrix() * scaleMatrix());
}

bool ScreenSpaceRenderable::isReady() const {
    return _shader != nullptr;
}

void ScreenSpaceRenderable::update() {}

bool ScreenSpaceRenderable::isEnabled() const {
    return _enabled;
}

glm::vec3 ScreenSpaceRenderable::euclideanPosition() const {
    return glm::vec3(_euclideanPosition.value(), _depth.value());
}

glm::vec3 ScreenSpaceRenderable::sphericalPosition() const {
    return glm::vec3(_sphericalPosition.value(), _depth.value());
}

float ScreenSpaceRenderable::depth() const {
    return _depth;
}

void ScreenSpaceRenderable::createPlane() {
    glGenVertexArrays(1, &_quad);
    glGenBuffers(1, &_vertexPositionBuffer);

    const GLfloat data[] = {
        // x     y    s    t
        -1.f, -1.f, 0.f, 0.f,
         1.f,  1.f, 1.f, 1.f,
        -1.f,  1.f, 0.f, 1.f,
        -1.f, -1.f, 0.f, 0.f,
         1.f, -1.f, 1.f, 0.f,
         1.f,  1.f, 1.f, 1.f,
    };

    glBindVertexArray(_quad);
    glBindBuffer(GL_ARRAY_BUFFER, _vertexPositionBuffer);
    glBufferData(GL_ARRAY_BUFFER, sizeof(data), data, GL_STATIC_DRAW);
    glEnableVertexAttribArray(0);
    glVertexAttribPointer(
        0,
        2,
        GL_FLOAT,
        GL_FALSE,
        sizeof(GLfloat) * 4,
        nullptr
    );

    glEnableVertexAttribArray(1);
    glVertexAttribPointer(
        1,
        2,
        GL_FLOAT,
        GL_FALSE,
        sizeof(GLfloat) * 4,
        reinterpret_cast<void*>(sizeof(GLfloat) * 2)
    );
}

void ScreenSpaceRenderable::useEuclideanCoordinates(bool b) {
    _useEuclideanCoordinates = b;
    if (_useEuclideanCoordinates) {
        _euclideanPosition = toEuclidean(_sphericalPosition.value(), _radius);
    } else {
        _sphericalPosition = toSpherical(_euclideanPosition.value());
    }
}

glm::vec2 ScreenSpaceRenderable::toEuclidean(const glm::vec2& spherical, float r) {
    float x = r * sin(spherical[0]) * sin(spherical[1]);
    float y = r * cos(spherical[1]);

    return glm::vec2(x, y);
}

glm::vec2 ScreenSpaceRenderable::toSpherical(const glm::vec2& euclidean) {
    _radius = -sqrt(pow(euclidean[0],2) + pow(euclidean[1],2) + pow(PlaneDepth,2));
    float theta = atan2(-PlaneDepth, euclidean[0]) - glm::half_pi<float>();
    float phi = acos(euclidean[1]/_radius);

    return glm::vec2(theta, phi);
}

void ScreenSpaceRenderable::createShaders(std::string shaderPath) {
    if (!_shader) {
        ghoul::Dictionary dict = ghoul::Dictionary();

        auto res = OsEng.windowWrapper().currentWindowResolution();
        ghoul::Dictionary rendererData = {
            { "fragmentRendererPath", "${SHADERS}/framebuffer/renderframebuffer.frag" },
            { "windowWidth" , res.x },
            { "windowHeight" , res.y }
        };

        dict.setValue("rendererData", rendererData);
        dict.setValue("fragmentPath", shaderPath + "screenspace_fs.glsl");
        _shader = ghoul::opengl::ProgramObject::Build(
            "ScreenSpaceProgram",
<<<<<<< HEAD
            shaderPath + "screenspace_vs.glsl",
            "${SHADERS}/render.frag",
=======
            absPath("${MODULE_BASE}/shaders/screenspace_vs.glsl"),
            absPath("${SHADERS}/render.frag"),
>>>>>>> 46755544
            dict
        );

        _uniformCache.occlusionDepth = _shader->uniformLocation("OcclusionDepth");
        _uniformCache.alpha = _shader->uniformLocation("Alpha");
        _uniformCache.modelTransform = _shader->uniformLocation("ModelTransform");
        _uniformCache.viewProj = _shader->uniformLocation("ViewProjectionMatrix");
        _uniformCache.texture = _shader->uniformLocation("texture1");
    }
}

glm::mat4 ScreenSpaceRenderable::scaleMatrix() {
    glm::vec2 resolution = OsEng.windowWrapper().currentWindowResolution();

    //to scale the plane
    float textureRatio =
        static_cast<float>(_objectSize.y) / static_cast<float>(_objectSize.x);

    float scalingRatioX = _originalViewportSize.x / resolution.x;
    float scalingRatioY = _originalViewportSize.y / resolution.y;
    return glm::scale(
        glm::mat4(1.f),
        glm::vec3(
            _scale * scalingRatioX,
            _scale * scalingRatioY * textureRatio,
            1.f
        )
    );
}

glm::mat4 ScreenSpaceRenderable::rotationMatrix() {
    // Get the scene transform
    glm::mat4 rotation = glm::inverse(OsEng.windowWrapper().modelMatrix());
    if (!_useEuclideanCoordinates) {
        glm::vec2 position = _sphericalPosition.value();

        rotation = glm::rotate(rotation, position.x, glm::vec3(0.f, 1.f, 0.f));
        rotation = glm::rotate(
            rotation,
            position.y - glm::half_pi<float>(),
            glm::vec3(1.f, 0.f, 0.f)
        );
    }

    return rotation;
}

glm::mat4 ScreenSpaceRenderable::translationMatrix() {
    glm::mat4 translation(1.0);
    if (!_useEuclideanCoordinates) {
        translation = glm::translate(translation, glm::vec3(0.0f, 0.0f, PlaneDepth));
    } else {
        translation = glm::translate(
            glm::mat4(1.f),
            glm::vec3(_euclideanPosition.value(), PlaneDepth)
        );
    }

    return translation;
}

void ScreenSpaceRenderable::draw(glm::mat4 modelTransform) {
    glEnable(GL_DEPTH_TEST);
    glDisable(GL_CULL_FACE);

    _shader->activate();
    _shader->setUniform(_uniformCache.occlusionDepth, 1.f - _depth);
    _shader->setUniform(_uniformCache.alpha, _alpha);
    _shader->setUniform(_uniformCache.modelTransform, modelTransform);

    _shader->setUniform(
        _uniformCache.viewProj,
        OsEng.renderEngine().camera()->viewProjectionMatrix()
    );

    ghoul::opengl::TextureUnit unit;
    unit.activate();
    bindTexture();
    defer { unbindTexture(); };
    _shader->setUniform(_uniformCache.texture, unit);

    glBindVertexArray(_quad);
    glDrawArrays(GL_TRIANGLES, 0, 6);

    glEnable(GL_CULL_FACE);

    _shader->deactivate();
}

void ScreenSpaceRenderable::bindTexture() {}

void ScreenSpaceRenderable::unbindTexture() {}


} // namespace openspace<|MERGE_RESOLUTION|>--- conflicted
+++ resolved
@@ -426,7 +426,7 @@
     return glm::vec2(theta, phi);
 }
 
-void ScreenSpaceRenderable::createShaders(std::string shaderPath) {
+void ScreenSpaceRenderable::createShaders() {
     if (!_shader) {
         ghoul::Dictionary dict = ghoul::Dictionary();
 
@@ -438,16 +438,11 @@
         };
 
         dict.setValue("rendererData", rendererData);
-        dict.setValue("fragmentPath", shaderPath + "screenspace_fs.glsl");
+        dict.setValue("fragmentPath", "${MODULE_BASE}/shaders/screenspace_fs.glsl");
         _shader = ghoul::opengl::ProgramObject::Build(
             "ScreenSpaceProgram",
-<<<<<<< HEAD
-            shaderPath + "screenspace_vs.glsl",
-            "${SHADERS}/render.frag",
-=======
             absPath("${MODULE_BASE}/shaders/screenspace_vs.glsl"),
             absPath("${SHADERS}/render.frag"),
->>>>>>> 46755544
             dict
         );
 
