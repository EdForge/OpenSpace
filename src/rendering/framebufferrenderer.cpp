/*****************************************************************************************
*                                                                                       *
* OpenSpace                                                                             *
*                                                                                       *
* Copyright (c) 2014-2018                                                               *
*                                                                                       *
* Permission is hereby granted, free of charge, to any person obtaining a copy of this  *
* software and associated documentation files (the "Software"), to deal in the Software *
* without restriction, including without limitation the rights to use, copy, modify,    *
* merge, publish, distribute, sublicense, and/or sell copies of the Software, and to    *
* permit persons to whom the Software is furnished to do so, subject to the following   *
* conditions:                                                                           *
*                                                                                       *
* The above copyright notice and this permission notice shall be included in all copies *
* or substantial portions of the Software.                                              *
*                                                                                       *
* THE SOFTWARE IS PROVIDED "AS IS", WITHOUT WARRANTY OF ANY KIND, EXPRESS OR IMPLIED,   *
* INCLUDING BUT NOT LIMITED TO THE WARRANTIES OF MERCHANTABILITY, FITNESS FOR A         *
* PARTICULAR PURPOSE AND NONINFRINGEMENT. IN NO EVENT SHALL THE AUTHORS OR COPYRIGHT    *
* HOLDERS BE LIABLE FOR ANY CLAIM, DAMAGES OR OTHER LIABILITY, WHETHER IN AN ACTION OF  *
* CONTRACT, TORT OR OTHERWISE, ARISING FROM, OUT OF OR IN CONNECTION WITH THE SOFTWARE  *
* OR THE USE OR OTHER DEALINGS IN THE SOFTWARE.                                         *
****************************************************************************************/

#include <openspace/rendering/framebufferrenderer.h>

#include <openspace/engine/openspaceengine.h>
#include <openspace/engine/wrapper/windowwrapper.h>
#include <openspace/performance/performancemeasurement.h>
#include <openspace/rendering/raycastermanager.h>
#include <openspace/rendering/renderable.h>
#include <openspace/rendering/renderengine.h>
#include <openspace/rendering/volumeraycaster.h>
#include <openspace/scene/scene.h>
#include <openspace/util/camera.h>
#include <openspace/util/timemanager.h>
#include <openspace/engine/openspaceengine.h>
#include <openspace/rendering/renderable.h>
#include <openspace/rendering/deferredcaster.h>
#include <openspace/rendering/deferredcastermanager.h>
#include <openspace/rendering/volumeraycaster.h>
#include <openspace/rendering/raycastermanager.h>

#include <openspace/performance/performancemeasurement.h>

#include <ghoul/filesystem/filesystem.h>
#include <ghoul/opengl/ghoul_gl.h>
#include <ghoul/opengl/programobject.h>
#include <ghoul/opengl/textureunit.h>

#include <string>
#include <vector>
#include <sstream>
#include <fstream>

namespace {
    constexpr const char* _loggerCat = "FramebufferRenderer";
    constexpr const char* ExitFragmentShaderPath =
        "${SHADERS}/framebuffer/exitframebuffer.frag";
    constexpr const char* RaycastFragmentShaderPath =
        "${SHADERS}/framebuffer/raycastframebuffer.frag";
    constexpr const char* GetEntryInsidePath = "${SHADERS}/framebuffer/inside.glsl";
    constexpr const char* GetEntryOutsidePath = "${SHADERS}/framebuffer/outside.glsl";
    constexpr const char* RenderFragmentShaderPath =
        "${SHADERS}/framebuffer/renderframebuffer.frag";
} // namespace

namespace openspace {
    void saveTextureToPPMFile(const GLenum color_buffer_attachment,
        const std::string & fileName,
        const int width, const int height);

    void saveTextureToMemory(const GLenum color_buffer_attachment,
        const int width, const int height, std::vector<double> & memory);


    FramebufferRenderer::FramebufferRenderer()
        : _camera(nullptr)
        , _scene(nullptr)
        , _resolution(glm::vec2(0))
        , _hdrExposure(0.4f)
        , _hdrBackground(2.8f)
        , _gamma(2.2f)
    {}

    FramebufferRenderer::~FramebufferRenderer() {}

    void FramebufferRenderer::initialize() {
        LDEBUG("Initializing FramebufferRenderer");

        const GLfloat size = 1.0f;
        const GLfloat vertex_data[] = {
            //      x      y     s     t
            -size, -size, 0.0f, 1.0f,
            size,    size, 0.0f, 1.0f,
            -size,  size, 0.0f, 1.0f,
            -size, -size, 0.0f, 1.0f,
            size, -size, 0.0f, 1.0f,
            size,    size, 0.0f, 1.0f
        };

        glGenVertexArrays(1, &_screenQuad);
        glBindVertexArray(_screenQuad);

        glGenBuffers(1, &_vertexPositionBuffer);
        glBindBuffer(GL_ARRAY_BUFFER, _vertexPositionBuffer);

        glBufferData(GL_ARRAY_BUFFER, sizeof(vertex_data), vertex_data, GL_STATIC_DRAW);
        glVertexAttribPointer(
            0,
            4,
            GL_FLOAT,
            GL_FALSE,
            sizeof(GLfloat) * 4,
            nullptr
        );
        glEnableVertexAttribArray(0);

        GLint defaultFbo;
        glGetIntegerv(GL_FRAMEBUFFER_BINDING, &defaultFbo);

        // Main framebuffer
        glGenTextures(1, &_mainColorTexture);
        glGenTextures(1, &_mainDepthTexture);
        glGenFramebuffers(1, &_mainFramebuffer);

        // Exit framebuffer
        glGenTextures(1, &_exitColorTexture);
        glGenTextures(1, &_exitDepthTexture);
        glGenFramebuffers(1, &_exitFramebuffer);

        // Deferred framebuffer
        glGenTextures(1, &_deferredColorTexture);
        glGenTextures(1, &_mainPositionTexture);
        glGenTextures(1, &_mainNormalTexture);
        glGenFramebuffers(1, &_deferredFramebuffer);

        updateResolution();
        updateRendererData();
        updateRaycastData();

        glBindFramebuffer(GL_FRAMEBUFFER, _mainFramebuffer);
        glFramebufferTexture2D(
            GL_FRAMEBUFFER,
            GL_COLOR_ATTACHMENT0,
            GL_TEXTURE_2D_MULTISAMPLE,
            _mainColorTexture,
            0
        );
        // G-buffer
        glFramebufferTexture2D(
            GL_FRAMEBUFFER,
            GL_COLOR_ATTACHMENT1,
            GL_TEXTURE_2D_MULTISAMPLE,
            _mainPositionTexture,
            0
        );
        glFramebufferTexture2D(
            GL_FRAMEBUFFER,
            GL_COLOR_ATTACHMENT2,
            GL_TEXTURE_2D_MULTISAMPLE,
            _mainNormalTexture,
            0
        );
        glFramebufferTexture2D(
            GL_FRAMEBUFFER,
            GL_DEPTH_ATTACHMENT,
            GL_TEXTURE_2D_MULTISAMPLE,
            _mainDepthTexture,
            0
        );

        GLenum status = glCheckFramebufferStatus(GL_FRAMEBUFFER);
        if (status != GL_FRAMEBUFFER_COMPLETE) {
            LERROR("Main framebuffer is not complete");
        }

        glBindFramebuffer(GL_FRAMEBUFFER, _exitFramebuffer);
        glFramebufferTexture2D(
            GL_FRAMEBUFFER,
            GL_COLOR_ATTACHMENT0,
            GL_TEXTURE_2D,
            _exitColorTexture,
            0
        );
        glFramebufferTexture2D(
            GL_FRAMEBUFFER,
            GL_DEPTH_ATTACHMENT,
            GL_TEXTURE_2D,
            _exitDepthTexture,
            0
        );

        status = glCheckFramebufferStatus(GL_FRAMEBUFFER);
        if (status != GL_FRAMEBUFFER_COMPLETE) {
            LERROR("Exit framebuffer is not complete");
        }

        glBindFramebuffer(GL_FRAMEBUFFER, _deferredFramebuffer);
        glFramebufferTexture2D(
            GL_FRAMEBUFFER,
            GL_COLOR_ATTACHMENT0,
            GL_TEXTURE_2D,
            _deferredColorTexture,
            0
        );

        status = glCheckFramebufferStatus(GL_FRAMEBUFFER);
        if (status != GL_FRAMEBUFFER_COMPLETE) {
            LERROR("Deferred framebuffer is not complete");
        }

        // JCC: Moved to here to avoid NVidia: "Program/shader state performance warning"
        updateHDRData();
        updateDeferredcastData();
        _dirtyMsaaSamplingPattern = true;

        glBindFramebuffer(GL_FRAMEBUFFER, defaultFbo);

        _resolveProgram = ghoul::opengl::ProgramObject::Build(
            "Framebuffer Resolve",
            absPath("${SHADERS}/framebuffer/resolveframebuffer.vert"),
            absPath("${SHADERS}/framebuffer/resolveframebuffer.frag")
        );

<<<<<<< HEAD
        _uniformCache.mainColorTexture = _resolveProgram->uniformLocation("mainColorTexture");
        _uniformCache.blackoutFactor = _resolveProgram->uniformLocation("blackoutFactor");
        _uniformCache.nAaSamples = _resolveProgram->uniformLocation("nAaSamples");
=======
void FramebufferRenderer::deferredcastersChanged(Deferredcaster& deferredcaster,
                                                 isAttached isAttached)
{
    (void) deferredcaster;
    (void) isAttached;
    _dirtyDeferredcastData = true;
}
>>>>>>> a1e1c384

        OsEng.renderEngine().raycasterManager().addListener(*this);
        OsEng.renderEngine().deferredcasterManager().addListener(*this);
    }

    void FramebufferRenderer::deinitialize() {
        LINFO("Deinitializing FramebufferRenderer");

        glDeleteFramebuffers(1, &_mainFramebuffer);
        glDeleteFramebuffers(1, &_exitFramebuffer);
        glDeleteFramebuffers(1, &_deferredFramebuffer);

        glDeleteTextures(1, &_mainColorTexture);
        glDeleteTextures(1, &_mainDepthTexture);

        // DEBUG: deferred g-buffer
        glDeleteTextures(1, &_deferredColorTexture);
        glDeleteTextures(1, &_mainPositionTexture);
        glDeleteTextures(1, &_mainNormalTexture);

        glDeleteTextures(1, &_exitColorTexture);
        glDeleteTextures(1, &_exitDepthTexture);

        glDeleteBuffers(1, &_vertexPositionBuffer);
        glDeleteVertexArrays(1, &_screenQuad);

        OsEng.renderEngine().raycasterManager().removeListener(*this);
        OsEng.renderEngine().deferredcasterManager().removeListener(*this);
    }

    void FramebufferRenderer::raycastersChanged(VolumeRaycaster&, bool) {
        _dirtyRaycastData = true;
    }

    void FramebufferRenderer::deferredcastersChanged(Deferredcaster& deferredcaster,
        ghoul::Boolean isAttached)
    {
        (void)deferredcaster;
        (void)isAttached;
        _dirtyDeferredcastData = true;
    }

    void FramebufferRenderer::update() {
        // If the resolve dictionary changed (or a file changed on disk)
        // then rebuild the resolve program.
        if (_hdrBackGroundProgram && _hdrBackGroundProgram->isDirty()) {
            _hdrBackGroundProgram->rebuildFromFile();
        }

        if (_resolveProgram->isDirty()) {
            _resolveProgram->rebuildFromFile();

            _uniformCache.mainColorTexture = _resolveProgram->uniformLocation(
                "mainColorTexture"
            );
            _uniformCache.blackoutFactor = _resolveProgram->uniformLocation("blackoutFactor");
            _uniformCache.nAaSamples = _resolveProgram->uniformLocation("nAaSamples");
        }

        for (auto& program : _exitPrograms) {
            if (program.second->isDirty()) {
                try {
                    program.second->rebuildFromFile();
                } 
                catch (const ghoul::RuntimeError& e) {
                    LERRORC(e.component, e.message);
                }
            }
        }

        for (auto& program : _raycastPrograms) {
            if (program.second->isDirty()) {
                try {
                    program.second->rebuildFromFile();
                } 
                catch (const ghoul::RuntimeError& e) {
                    LERRORC(e.component, e.message);
                }
            }
        }

        for (auto& program : _insideRaycastPrograms) {
            if (program.second->isDirty()) {
                try {
                    program.second->rebuildFromFile();
                } 
                catch (const ghoul::RuntimeError& e) {
                    LERRORC(e.component, e.message);
                }
            }
        }

        for (auto &program : _deferredcastPrograms) {
            if (program.second && program.second->isDirty()) {
                try {
                    program.second->rebuildFromFile();
                } 
                catch (const ghoul::RuntimeError& e) {
                    LERRORC(e.component, e.message);
                }
            }
        }
    }

    void FramebufferRenderer::updateResolution() {
        glBindTexture(GL_TEXTURE_2D_MULTISAMPLE, _mainColorTexture);

        glTexImage2DMultisample(
            GL_TEXTURE_2D_MULTISAMPLE,
            _nAaSamples,
            GL_RGBA,
            GLsizei(_resolution.x),
            GLsizei(_resolution.y),
            true
        );

        // G-buffer
        glBindTexture(GL_TEXTURE_2D, _deferredColorTexture);

        glTexImage2D(
            GL_TEXTURE_2D,
            0,
            GL_RGBA32F,
            GLsizei(_resolution.x),
            GLsizei(_resolution.y),
            0,
            GL_RGBA,
            GL_FLOAT,
            nullptr);

        glTexParameteri(GL_TEXTURE_2D, GL_TEXTURE_MAG_FILTER, GL_LINEAR);
        glTexParameteri(GL_TEXTURE_2D, GL_TEXTURE_MIN_FILTER, GL_LINEAR);

        glBindTexture(GL_TEXTURE_2D_MULTISAMPLE, _mainPositionTexture);

        glTexImage2DMultisample(
            GL_TEXTURE_2D_MULTISAMPLE,
            _nAaSamples,
            GL_RGBA32F,
            GLsizei(_resolution.x),
            GLsizei(_resolution.y),
            true);

        glBindTexture(GL_TEXTURE_2D_MULTISAMPLE, _mainNormalTexture);

        glTexImage2DMultisample(
            GL_TEXTURE_2D_MULTISAMPLE,
            _nAaSamples,
            GL_RGBA32F,
            GLsizei(_resolution.x),
            GLsizei(_resolution.y),
            true);

        glBindTexture(GL_TEXTURE_2D_MULTISAMPLE, _mainDepthTexture);
        glTexImage2DMultisample(
            GL_TEXTURE_2D_MULTISAMPLE,
            _nAaSamples,
            GL_DEPTH_COMPONENT32F,
            GLsizei(_resolution.x),
            GLsizei(_resolution.y),
            true
        );

        glBindTexture(GL_TEXTURE_2D, _exitColorTexture);
        glTexImage2D(
            GL_TEXTURE_2D,
            0,
            GL_RGBA16,
            GLsizei(_resolution.x),
            GLsizei(_resolution.y),
            0,
            GL_RGBA,
            GL_UNSIGNED_SHORT,
            nullptr
        );

        glTexParameteri(GL_TEXTURE_2D, GL_TEXTURE_MAG_FILTER, GL_LINEAR);
        glTexParameteri(GL_TEXTURE_2D, GL_TEXTURE_MIN_FILTER, GL_LINEAR);

        glBindTexture(GL_TEXTURE_2D, _exitDepthTexture);

        glTexImage2D(
            GL_TEXTURE_2D,
            0,
            GL_DEPTH_COMPONENT32F,
            GLsizei(_resolution.x),
            GLsizei(_resolution.y),
            0,
            GL_DEPTH_COMPONENT,
            GL_FLOAT,
            nullptr
        );

        glTexParameteri(GL_TEXTURE_2D, GL_TEXTURE_MAG_FILTER, GL_LINEAR);
        glTexParameteri(GL_TEXTURE_2D, GL_TEXTURE_MIN_FILTER, GL_LINEAR);

        _dirtyResolution = false;
    }

    void FramebufferRenderer::updateRaycastData() {
        _raycastData.clear();
        _exitPrograms.clear();
        _raycastPrograms.clear();
        _insideRaycastPrograms.clear();

        const std::vector<VolumeRaycaster*>& raycasters =
            OsEng.renderEngine().raycasterManager().raycasters();
        int nextId = 0;
        for (auto& raycaster : raycasters) {
            RaycastData data;
            data.id = nextId++;
            data.namespaceName = "HELPER";

            std::string vsPath = raycaster->getBoundsVsPath();
            std::string fsPath = raycaster->getBoundsFsPath();

            ghoul::Dictionary dict;
            dict.setValue("rendererData", _rendererData);
            dict.setValue("fragmentPath", fsPath);
            dict.setValue("id", data.id);
            std::string helperPath = raycaster->getHelperPath();
            ghoul::Dictionary helpersDict;
            if (!helperPath.empty()) {
                helpersDict.setValue("0", helperPath);
            }
            dict.setValue("helperPaths", helpersDict);
            dict.setValue("raycastPath", raycaster->getRaycastPath());

            _raycastData[raycaster] = data;

            try {
                _exitPrograms[raycaster] = ghoul::opengl::ProgramObject::Build(
                    "Volume " + std::to_string(data.id) + " exit",
                    vsPath,
                    ExitFragmentShaderPath,
                    dict
                );
            } 
            catch (ghoul::RuntimeError e) {
                LERROR(e.message);
            }
            try {
                ghoul::Dictionary outsideDict = dict;
                outsideDict.setValue("getEntryPath", GetEntryOutsidePath);
                _raycastPrograms[raycaster] = ghoul::opengl::ProgramObject::Build(
                    "Volume " + std::to_string(data.id) + " raycast",
                    absPath(vsPath),
                    absPath(RaycastFragmentShaderPath),
                    outsideDict
                );
            } 
            catch (ghoul::RuntimeError e) {
                LERROR(e.message);
            }
            try {
                ghoul::Dictionary insideDict = dict;
                insideDict.setValue("getEntryPath", GetEntryInsidePath);
                _insideRaycastPrograms[raycaster] = ghoul::opengl::ProgramObject::Build(
                    "Volume " + std::to_string(data.id) + " inside raycast",
                    absPath("${SHADERS}/framebuffer/resolveframebuffer.vert"),
                    absPath(RaycastFragmentShaderPath),
                    insideDict
                );
            }
            catch (const ghoul::RuntimeError& e) {
                LERRORC(e.component, e.message);
            }
        }
        _dirtyRaycastData = false;
    }

    void FramebufferRenderer::updateDeferredcastData() {
        _deferredcastData.clear();
        _deferredcastPrograms.clear();

        const std::vector<Deferredcaster*>& deferredcasters =
            OsEng.renderEngine().deferredcasterManager().deferredcasters();
        int nextId = 0;
        for (auto& caster : deferredcasters) {
            DeferredcastData data;
            data.id = nextId++;
            data.namespaceName = "HELPER";

            std::string vsPath = caster->deferredcastVSPath();
            std::string fsPath = caster->deferredcastFSPath();
            std::string deferredShaderPath = caster->deferredcastPath();

            ghoul::Dictionary dict;
            dict.setValue("rendererData", _rendererData);
            //dict.setValue("fragmentPath", fsPath);
            dict.setValue("id", data.id);
            std::string helperPath = caster->helperPath();
            ghoul::Dictionary helpersDict;
            if (helperPath != "") {
                helpersDict.setValue("0", helperPath);
            }
            dict.setValue("helperPaths", helpersDict);
            //dict.setValue("deferredcastPath", caster->getDeferredcastPath());

            _deferredcastData[caster] = data;

            try {
                ghoul::Dictionary deferredDict = dict;
                //deferredDict.setValue("getEntryPath", GetEntryOutsidePath);
                _deferredcastPrograms[caster] = ghoul::opengl::ProgramObject::Build(
                    "Deferred " + std::to_string(data.id) + " raycast",
                    absPath(vsPath),
                    absPath(deferredShaderPath),
                    deferredDict);
                using IgnoreError = ghoul::opengl::ProgramObject::IgnoreError;
                _deferredcastPrograms[caster]->setIgnoreSubroutineUniformLocationError(
                    IgnoreError::Yes
                );
                _deferredcastPrograms[caster]->setIgnoreUniformLocationError(
                    IgnoreError::Yes
                );

                caster->initializeCachedVariables(*_deferredcastPrograms[caster]);
            }
            catch (ghoul::RuntimeError& e) {
                LERRORC(e.component, e.message);
            }
        }
        _dirtyDeferredcastData = false;
    }

    void FramebufferRenderer::updateHDRData() {
        try {
            _hdrBackGroundProgram = ghoul::opengl::ProgramObject::Build(
                "HDR Background Control",
                absPath("${SHADERS}/framebuffer/hdrBackground.vert"),
                absPath("${SHADERS}/framebuffer/hdrBackground.frag")
            );
            using IgnoreError = ghoul::opengl::ProgramObject::IgnoreError;
            _hdrBackGroundProgram->setIgnoreSubroutineUniformLocationError(IgnoreError::Yes);
            _hdrBackGroundProgram->setIgnoreUniformLocationError(IgnoreError::Yes);
        }
        catch (const ghoul::RuntimeError& e) {
            LERRORC(e.component, e.message);
        }
    }

    void FramebufferRenderer::updateMSAASamplingPattern() {
        LDEBUG("Updating MSAA Sampling Pattern");

        const int GRIDSIZE = 32;
        GLfloat step = 2.0f / static_cast<GLfloat>(GRIDSIZE);
        GLfloat sizeX = -1.0f,
            sizeY = 1.0f;

        const int NVERTEX = 4 * 6;
        // openPixelSizeVertexData
        GLfloat vertexData[GRIDSIZE * GRIDSIZE * NVERTEX];

        for (int y = 0; y < GRIDSIZE; ++y) {
            for (int x = 0; x < GRIDSIZE; ++x) {
                vertexData[y * GRIDSIZE * NVERTEX + x * NVERTEX] = sizeX;
                vertexData[y * GRIDSIZE * NVERTEX + x * NVERTEX + 1] = sizeY - step;
                vertexData[y * GRIDSIZE * NVERTEX + x * NVERTEX + 2] = 0.0f;
                vertexData[y * GRIDSIZE * NVERTEX + x * NVERTEX + 3] = 1.0f;

                vertexData[y * GRIDSIZE * NVERTEX + x * NVERTEX + 4] = sizeX + step;
                vertexData[y * GRIDSIZE * NVERTEX + x * NVERTEX + 5] = sizeY;
                vertexData[y * GRIDSIZE * NVERTEX + x * NVERTEX + 6] = 0.0f;
                vertexData[y * GRIDSIZE * NVERTEX + x * NVERTEX + 7] = 1.0f;

                vertexData[y * GRIDSIZE * NVERTEX + x * NVERTEX + 8] = sizeX;
                vertexData[y * GRIDSIZE * NVERTEX + x * NVERTEX + 9] = sizeY;
                vertexData[y * GRIDSIZE * NVERTEX + x * NVERTEX + 10] = 0.0f;
                vertexData[y * GRIDSIZE * NVERTEX + x * NVERTEX + 11] = 1.0f;

                vertexData[y * GRIDSIZE * NVERTEX + x * NVERTEX + 12] = sizeX;
                vertexData[y * GRIDSIZE * NVERTEX + x * NVERTEX + 13] = sizeY - step;
                vertexData[y * GRIDSIZE * NVERTEX + x * NVERTEX + 14] = 0.0f;
                vertexData[y * GRIDSIZE * NVERTEX + x * NVERTEX + 15] = 1.0f;

                vertexData[y * GRIDSIZE * NVERTEX + x * NVERTEX + 16] = sizeX + step;
                vertexData[y * GRIDSIZE * NVERTEX + x * NVERTEX + 17] = sizeY - step;
                vertexData[y * GRIDSIZE * NVERTEX + x * NVERTEX + 18] = 0.0f;
                vertexData[y * GRIDSIZE * NVERTEX + x * NVERTEX + 19] = 1.0f;

                vertexData[y * GRIDSIZE * NVERTEX + x * NVERTEX + 20] = sizeX + step;
                vertexData[y * GRIDSIZE * NVERTEX + x * NVERTEX + 21] = sizeY;
                vertexData[y * GRIDSIZE * NVERTEX + x * NVERTEX + 22] = 0.0f;
                vertexData[y * GRIDSIZE * NVERTEX + x * NVERTEX + 23] = 1.0f;

                sizeX += step;
            }
            sizeX = -1.0f;
            sizeY -= step;
        }

        GLuint pixelSizeQuadVAO = 0;
        GLuint pixelSizeQuadVBO = 0;

        glGenVertexArrays(1, &pixelSizeQuadVAO);
        glBindVertexArray(pixelSizeQuadVAO);

        glGenBuffers(1, &pixelSizeQuadVBO);
        glBindBuffer(GL_ARRAY_BUFFER, pixelSizeQuadVBO);

        glBufferData(
            GL_ARRAY_BUFFER,
            sizeof(GLfloat) * GRIDSIZE * GRIDSIZE * NVERTEX,
            vertexData,
            GL_STATIC_DRAW
        );

        // Position
        glVertexAttribPointer(
            0,
            4,
            GL_FLOAT,
            GL_FALSE,
            0,
            nullptr
        );
        glEnableVertexAttribArray(0);

        // Saves current state
        GLint defaultFbo;
        glGetIntegerv(GL_FRAMEBUFFER_BINDING, &defaultFbo);

        glm::ivec4 viewport = OsEng.windowWrapper().viewportPixelCoordinates();

        // Main framebuffer
        GLuint pixelSizeTexture = 0;
        GLuint pixelSizeFramebuffer = 0;

        glGenTextures(1, &pixelSizeTexture);
        glBindTexture(GL_TEXTURE_2D_MULTISAMPLE, pixelSizeTexture);

        const GLsizei ONEPIXEL = 1;
        glTexImage2DMultisample(
            GL_TEXTURE_2D_MULTISAMPLE,
            _nAaSamples,
            GL_RGBA32F,
            ONEPIXEL,
            ONEPIXEL,
            true
        );

        glViewport(0, 0, ONEPIXEL, ONEPIXEL);

        glGenFramebuffers(1, &pixelSizeFramebuffer);
        glBindFramebuffer(GL_FRAMEBUFFER, pixelSizeFramebuffer);
        glFramebufferTexture2D(
            GL_FRAMEBUFFER,
            GL_COLOR_ATTACHMENT0,
            GL_TEXTURE_2D_MULTISAMPLE,
            pixelSizeTexture,
            0
        );

        GLenum textureBuffers[1] = { GL_COLOR_ATTACHMENT0 };
        glDrawBuffers(1, textureBuffers);

        glClearColor(0.0f, 0.0f, 0.0f, 1.0f);
        glClear(GL_COLOR_BUFFER_BIT);

        GLenum status = glCheckFramebufferStatus(GL_FRAMEBUFFER);
        if (status != GL_FRAMEBUFFER_COMPLETE) {
            LERROR("MSAA Sampling pattern framebuffer is not complete");
            return;
        }

        std::unique_ptr<ghoul::opengl::ProgramObject> pixelSizeProgram = nullptr;
        try {
<<<<<<< HEAD
            pixelSizeProgram = ghoul::opengl::ProgramObject::Build(
                "OnePixel MSAA",
                absPath("${SHADERS}/framebuffer/pixelSizeMSAA.vert"),
                absPath("${SHADERS}/framebuffer/pixelSizeMSAA.frag")

            );
=======
            ghoul::Dictionary deferredDict = dict;
            //deferredDict.setValue("getEntryPath", absPath(GetEntryOutsidePath));
            _deferredcastPrograms[caster] = ghoul::opengl::ProgramObject::Build(
                "Deferred " + std::to_string(data.id) + " raycast",
                absPath(vsPath),
                absPath(deferredShaderPath),
                deferredDict);

            using IgnoreError = ghoul::opengl::ProgramObject::IgnoreError;
            _deferredcastPrograms[caster]->setIgnoreSubroutineUniformLocationError(
                IgnoreError::Yes
            );
            _deferredcastPrograms[caster]->setIgnoreUniformLocationError(
                IgnoreError::Yes
            );

            caster->initializeCachedVariables(*_deferredcastPrograms[caster]);
>>>>>>> a1e1c384
        }
        catch (const ghoul::RuntimeError& e) {
            LERRORC(e.component, e.message);
        }

        pixelSizeProgram->activate();

        // Draw sub-pixel grid
        glEnable(GL_SAMPLE_SHADING);
        glBindVertexArray(pixelSizeQuadVAO);
        glDisable(GL_DEPTH_TEST);
        glDepthMask(false);
        glDrawArrays(GL_TRIANGLES, 0, GRIDSIZE * GRIDSIZE * 6);
        glBindVertexArray(0);
        glDepthMask(true);
        glEnable(GL_DEPTH_TEST);
        glDisable(GL_SAMPLE_SHADING);

        pixelSizeProgram->deactivate();

        // Now we render the Nx1 quad strip
        GLuint nOneStripFramebuffer = 0;
        GLuint nOneStripVAO = 0;
        GLuint nOneStripVBO = 0;
        GLuint nOneStripTexture = 0;

        sizeX = -1.0f;
        step = 2.0f / static_cast<GLfloat>(_nAaSamples);

        GLfloat * nOneStripVertexData = new GLfloat[_nAaSamples * (NVERTEX + 12)];

        for (int x = 0; x < _nAaSamples; ++x) {
            nOneStripVertexData[x * (NVERTEX + 12)] = sizeX;
            nOneStripVertexData[x * (NVERTEX + 12) + 1] = -1.0f;
            nOneStripVertexData[x * (NVERTEX + 12) + 2] = 0.0f;
            nOneStripVertexData[x * (NVERTEX + 12) + 3] = 1.0f;
            nOneStripVertexData[x * (NVERTEX + 12) + 4] = 0.0f;
            nOneStripVertexData[x * (NVERTEX + 12) + 5] = 0.0f;

            nOneStripVertexData[x * (NVERTEX + 12) + 6] = sizeX + step;
            nOneStripVertexData[x * (NVERTEX + 12) + 7] = 1.0f;
            nOneStripVertexData[x * (NVERTEX + 12) + 8] = 0.0f;
            nOneStripVertexData[x * (NVERTEX + 12) + 9] = 1.0f;
            nOneStripVertexData[x * (NVERTEX + 12) + 10] = 1.0f;
            nOneStripVertexData[x * (NVERTEX + 12) + 11] = 1.0f;

            nOneStripVertexData[x * (NVERTEX + 12) + 12] = sizeX;
            nOneStripVertexData[x * (NVERTEX + 12) + 13] = 1.0f;
            nOneStripVertexData[x * (NVERTEX + 12) + 14] = 0.0f;
            nOneStripVertexData[x * (NVERTEX + 12) + 15] = 1.0f;
            nOneStripVertexData[x * (NVERTEX + 12) + 16] = 1.0f;
            nOneStripVertexData[x * (NVERTEX + 12) + 17] = 0.0f;

            nOneStripVertexData[x * (NVERTEX + 12) + 18] = sizeX;
            nOneStripVertexData[x * (NVERTEX + 12) + 19] = -1.0f;
            nOneStripVertexData[x * (NVERTEX + 12) + 20] = 0.0f;
            nOneStripVertexData[x * (NVERTEX + 12) + 21] = 1.0f;
            nOneStripVertexData[x * (NVERTEX + 12) + 22] = 0.0f;
            nOneStripVertexData[x * (NVERTEX + 12) + 23] = 0.0f;

            nOneStripVertexData[x * (NVERTEX + 12) + 24] = sizeX + step;
            nOneStripVertexData[x * (NVERTEX + 12) + 25] = -1.0f;
            nOneStripVertexData[x * (NVERTEX + 12) + 26] = 0.0f;
            nOneStripVertexData[x * (NVERTEX + 12) + 27] = 1.0f;
            nOneStripVertexData[x * (NVERTEX + 12) + 28] = 0.0f;
            nOneStripVertexData[x * (NVERTEX + 12) + 29] = 1.0f;

            nOneStripVertexData[x * (NVERTEX + 12) + 30] = sizeX + step;
            nOneStripVertexData[x * (NVERTEX + 12) + 31] = 1.0f;
            nOneStripVertexData[x * (NVERTEX + 12) + 32] = 0.0f;
            nOneStripVertexData[x * (NVERTEX + 12) + 33] = 1.0f;
            nOneStripVertexData[x * (NVERTEX + 12) + 34] = 1.0f;
            nOneStripVertexData[x * (NVERTEX + 12) + 35] = 1.0f;

            sizeX += step;
        }

        glGenVertexArrays(1, &nOneStripVAO);
        glBindVertexArray(nOneStripVAO);
        glGenBuffers(1, &nOneStripVBO);
        glBindBuffer(GL_ARRAY_BUFFER, nOneStripVBO);
        glBufferData(
            GL_ARRAY_BUFFER,
            sizeof(GLfloat) * _nAaSamples * (NVERTEX + 12),
            nOneStripVertexData,
            GL_STATIC_DRAW
        );

        // position
        glVertexAttribPointer(
            0,
            4,
            GL_FLOAT,
            GL_FALSE,
            sizeof(GLfloat) * 6,
            nullptr
        );
        glEnableVertexAttribArray(0);

        // texture coords
        glVertexAttribPointer(
            1,
            2,
            GL_FLOAT,
            GL_FALSE,
            sizeof(GLfloat) * 6,
            reinterpret_cast<GLvoid*>(sizeof(GLfloat) * 4)
        );
        glEnableVertexAttribArray(1);
        delete[] nOneStripVertexData;

        // fbo texture buffer
        glGenTextures(1, &nOneStripTexture);
        glBindTexture(GL_TEXTURE_2D, nOneStripTexture);
        glTexImage2D(
            GL_TEXTURE_2D,
            0,
            GL_RGBA32F,
            _nAaSamples,
            ONEPIXEL,
            0,
            GL_RGBA,
            GL_FLOAT,
            nullptr
        );

        glTexParameteri(GL_TEXTURE_2D, GL_TEXTURE_MAG_FILTER, GL_LINEAR);
        glTexParameteri(GL_TEXTURE_2D, GL_TEXTURE_MIN_FILTER, GL_LINEAR);

        glGenFramebuffers(1, &nOneStripFramebuffer);
        glBindFramebuffer(GL_FRAMEBUFFER, nOneStripFramebuffer);
        glFramebufferTexture2D(
            GL_FRAMEBUFFER,
            GL_COLOR_ATTACHMENT0,
            GL_TEXTURE_2D,
            nOneStripTexture,
            0
        );

        status = glCheckFramebufferStatus(GL_FRAMEBUFFER);
        if (status != GL_FRAMEBUFFER_COMPLETE) {
            LERROR("nOneStrip framebuffer is not complete");
        }

        glViewport(0, 0, _nAaSamples, ONEPIXEL);

        std::unique_ptr<ghoul::opengl::ProgramObject> nOneStripProgram = nullptr;
        try {
            nOneStripProgram = ghoul::opengl::ProgramObject::Build(
                "OneStrip MSAA",
                absPath("${SHADERS}/framebuffer/nOneStripMSAA.vert"),
                absPath("${SHADERS}/framebuffer/nOneStripMSAA.frag")
            );
        }
        catch (const ghoul::RuntimeError& e) {
            LERRORC(e.component, e.message);
        }

        nOneStripProgram->activate();

        ghoul::opengl::TextureUnit pixelSizeTextureUnit;
        pixelSizeTextureUnit.activate();
        glBindTexture(GL_TEXTURE_2D_MULTISAMPLE, pixelSizeTexture);
        nOneStripProgram->setUniform("pixelSizeTexture", pixelSizeTextureUnit);

        // render strip
        glDrawBuffers(1, textureBuffers);

        glClearColor(0.0f, 1.0f, 0.0f, 1.0f);
        glClear(GL_COLOR_BUFFER_BIT);
        glBindVertexArray(nOneStripVAO);
        glDisable(GL_DEPTH_TEST);
        glDepthMask(false);

        for (int sample = 0; sample < _nAaSamples; ++sample) {
            nOneStripProgram->setUniform("currentSample", sample);
            glDrawArrays(GL_TRIANGLES, sample * 6, 6);
        }
        glDepthMask(true);
        glEnable(GL_DEPTH_TEST);
        glBindVertexArray(0);

        saveTextureToMemory(GL_COLOR_ATTACHMENT0, _nAaSamples, 1, _mSAAPattern);
        // Convert back to [-1, 1] range and then scale for the current viewport size:
        for (int d = 0; d < _nAaSamples; ++d) {
            _mSAAPattern[d * 3] = (2.0 * _mSAAPattern[d * 3] - 1.0) /
                static_cast<double>(viewport[1]);
            _mSAAPattern[(d * 3) + 1] = (2.0 * _mSAAPattern[(d * 3) + 1] - 1.0) /
                static_cast<double>(viewport[3]);
            _mSAAPattern[(d * 3) + 2] = 0.0;
        }

        nOneStripProgram->deactivate();

        // Restores default state
        glBindFramebuffer(GL_FRAMEBUFFER, defaultFbo);
        glViewport(viewport[0], viewport[2], viewport[1], viewport[3]);

        // Deletes unused buffers
        glDeleteFramebuffers(1, &pixelSizeFramebuffer);
        glDeleteTextures(1, &pixelSizeTexture);
        glDeleteBuffers(1, &pixelSizeQuadVBO);
        glDeleteVertexArrays(1, &pixelSizeQuadVAO);

        glDeleteFramebuffers(1, &nOneStripFramebuffer);
        glDeleteTextures(1, &nOneStripTexture);
        glDeleteBuffers(1, &nOneStripVBO);
        glDeleteVertexArrays(1, &nOneStripVAO);

        _dirtyMsaaSamplingPattern = false;
    }

    void FramebufferRenderer::render(float blackoutFactor, bool doPerformanceMeasurements) {
        if (_dirtyResolution) {
            updateResolution();
        }

        if (_dirtyMsaaSamplingPattern) {
            updateMSAASamplingPattern();
        }

        if (_dirtyRaycastData) {
            updateRaycastData();
        }

        if (_dirtyDeferredcastData) {
            updateDeferredcastData();
        }

        std::unique_ptr<performance::PerformanceMeasurement> perf;
        if (doPerformanceMeasurements) {
            perf = std::make_unique<performance::PerformanceMeasurement>(
                "FramebufferRenderer::render",
                OsEng.renderEngine().performanceManager()
                );
        }

        if (!_scene || !_camera) {
            return;
        }

        // Capture standard fbo
        GLint defaultFbo;
        glGetIntegerv(GL_FRAMEBUFFER_BINDING, &defaultFbo);

        glBindFramebuffer(GL_FRAMEBUFFER, _mainFramebuffer);
        glEnable(GL_DEPTH_TEST);

        // deferred g-buffer
        GLenum textureBuffers[3] = {
            GL_COLOR_ATTACHMENT0,
            GL_COLOR_ATTACHMENT1,
            GL_COLOR_ATTACHMENT2,
        };
        glDrawBuffers(3, textureBuffers);
        glClear(GL_COLOR_BUFFER_BIT | GL_DEPTH_BUFFER_BIT);

        glEnablei(GL_BLEND, 0);
        glDisablei(GL_BLEND, 1);
        glDisablei(GL_BLEND, 2);
        glBlendFunc(GL_SRC_ALPHA, GL_ONE_MINUS_SRC_ALPHA);

        Time time = OsEng.timeManager().time();

        RenderData data = { *_camera, psc(), time, doPerformanceMeasurements, 0,{} };
        RendererTasks tasks;

        data.renderBinMask = static_cast<int>(Renderable::RenderBin::Background);
        _scene->render(data, tasks);
        data.renderBinMask = static_cast<int>(Renderable::RenderBin::Opaque);
        _scene->render(data, tasks);
        data.renderBinMask = static_cast<int>(Renderable::RenderBin::Transparent);
        _scene->render(data, tasks);
        data.renderBinMask = static_cast<int>(Renderable::RenderBin::Overlay);
        _scene->render(data, tasks);

        {
            std::unique_ptr<performance::PerformanceMeasurement> perfInternal;
            if (doPerformanceMeasurements) {
                perfInternal = std::make_unique<performance::PerformanceMeasurement>(
                    "FramebufferRenderer::render::raycasterTasks",
                    OsEng.renderEngine().performanceManager()
                    );
            }
            performRaycasterTasks(tasks.raycasterTasks);
        }

        glBindFramebuffer(GL_FRAMEBUFFER, defaultFbo);
        GLenum dBuffer[1] = { GL_COLOR_ATTACHMENT0 };
        glDrawBuffers(1, dBuffer);
        
        {
            std::unique_ptr<performance::PerformanceMeasurement> perfInternal;
            if (doPerformanceMeasurements) {
                perfInternal = std::make_unique<performance::PerformanceMeasurement>(
                    "FramebufferRenderer::render::deferredTasks",
                    OsEng.renderEngine().performanceManager()
                    );
            }
            performDeferredTasks(tasks.deferredcasterTasks);
        }
    
        if (tasks.deferredcasterTasks.empty()) {
            glBindFramebuffer(GL_FRAMEBUFFER, defaultFbo);
            _resolveProgram->activate();

            ghoul::opengl::TextureUnit mainColorTextureUnit;
            mainColorTextureUnit.activate();

            glBindTexture(GL_TEXTURE_2D_MULTISAMPLE, _mainColorTexture);
            _resolveProgram->setUniform(_uniformCache.mainColorTexture, mainColorTextureUnit);
            _resolveProgram->setUniform(_uniformCache.blackoutFactor, blackoutFactor);
            _resolveProgram->setUniform(_uniformCache.nAaSamples, _nAaSamples);
            glBindVertexArray(_screenQuad);
            glDrawArrays(GL_TRIANGLES, 0, 6);
            glBindVertexArray(0);

            _resolveProgram->deactivate();
        }
    }

    void FramebufferRenderer::performRaycasterTasks(const std::vector<RaycasterTask>& tasks) {
        for (const RaycasterTask& raycasterTask : tasks) {
            VolumeRaycaster* raycaster = raycasterTask.raycaster;

            glBindFramebuffer(GL_FRAMEBUFFER, _exitFramebuffer);
            glClear(GL_COLOR_BUFFER_BIT | GL_DEPTH_BUFFER_BIT);

            ghoul::opengl::ProgramObject* exitProgram = _exitPrograms[raycaster].get();
            if (exitProgram) {
                exitProgram->activate();
                raycaster->renderExitPoints(raycasterTask.renderData, *exitProgram);
                exitProgram->deactivate();
            }

            glBindFramebuffer(GL_FRAMEBUFFER, _mainFramebuffer);
            glm::vec3 cameraPosition;
            bool cameraIsInside = raycaster->cameraIsInside(
                raycasterTask.renderData,
                cameraPosition
            );
            ghoul::opengl::ProgramObject* raycastProgram = nullptr;

            if (cameraIsInside) {
                raycastProgram = _insideRaycastPrograms[raycaster].get();
                if (raycastProgram) {
                    raycastProgram->activate();
                    raycastProgram->setUniform("cameraPosInRaycaster", cameraPosition);
                }
                else {
                    raycastProgram = _insideRaycastPrograms[raycaster].get();
                    raycastProgram->activate();
                    raycastProgram->setUniform("cameraPosInRaycaster", cameraPosition);
                }
            }
            else {
                raycastProgram = _raycastPrograms[raycaster].get();
                if (raycastProgram) {
                    raycastProgram->activate();
                }
                else {
                    raycastProgram = _raycastPrograms[raycaster].get();
                    raycastProgram->activate();
                }
            }

            if (raycastProgram) {
                raycaster->preRaycast(_raycastData[raycaster], *raycastProgram);

                ghoul::opengl::TextureUnit exitColorTextureUnit;
                exitColorTextureUnit.activate();
                glBindTexture(GL_TEXTURE_2D, _exitColorTexture);
                raycastProgram->setUniform("exitColorTexture", exitColorTextureUnit);

                ghoul::opengl::TextureUnit exitDepthTextureUnit;
                exitDepthTextureUnit.activate();
                glBindTexture(GL_TEXTURE_2D, _exitDepthTexture);
                raycastProgram->setUniform("exitDepthTexture", exitDepthTextureUnit);

                ghoul::opengl::TextureUnit mainDepthTextureUnit;
                mainDepthTextureUnit.activate();
                glBindTexture(GL_TEXTURE_2D_MULTISAMPLE, _mainDepthTexture);
                raycastProgram->setUniform("mainDepthTexture", mainDepthTextureUnit);

                raycastProgram->setUniform("nAaSamples", _nAaSamples);
                raycastProgram->setUniform("windowSize", _resolution);

                glDisable(GL_DEPTH_TEST);
                glDepthMask(false);
                if (cameraIsInside) {
                    glBindVertexArray(_screenQuad);
                    glDrawArrays(GL_TRIANGLES, 0, 6);
                    glBindVertexArray(0);
                }
                else {
                    raycaster->renderEntryPoints(raycasterTask.renderData, *raycastProgram);
                }
                glDepthMask(true);
                glEnable(GL_DEPTH_TEST);

                raycaster->postRaycast(_raycastData[raycaster], *raycastProgram);
                raycastProgram->deactivate();
            }
            else {
                LWARNING("Raycaster is not attached when trying to perform raycaster task");
            }
        }
    }

    void FramebufferRenderer::performDeferredTasks(const std::vector<DeferredcasterTask>& tasks) {
        bool firstPaint = true;

        for (const DeferredcasterTask& deferredcasterTask : tasks) {

            Deferredcaster* deferredcaster = deferredcasterTask.deferredcaster;

            ghoul::opengl::ProgramObject* deferredcastProgram = nullptr;

            if (deferredcastProgram != _deferredcastPrograms[deferredcaster].get()
                || deferredcastProgram == nullptr) {
                deferredcastProgram = _deferredcastPrograms[deferredcaster].get();
            }

            if (deferredcastProgram) {

                deferredcastProgram->activate();

                // adding G-Buffer
                ghoul::opengl::TextureUnit mainDColorTextureUnit;
                mainDColorTextureUnit.activate();
                glBindTexture(GL_TEXTURE_2D_MULTISAMPLE, _mainColorTexture);
                deferredcastProgram->setUniform(
                    "mainColorTexture",
                    mainDColorTextureUnit
                );

                ghoul::opengl::TextureUnit mainPositionTextureUnit;
                mainPositionTextureUnit.activate();
                glBindTexture(GL_TEXTURE_2D_MULTISAMPLE, _mainPositionTexture);
                deferredcastProgram->setUniform(
                    "mainPositionTexture",
                    mainPositionTextureUnit
                );

                ghoul::opengl::TextureUnit mainNormalTextureUnit;
                mainNormalTextureUnit.activate();
                glBindTexture(GL_TEXTURE_2D_MULTISAMPLE, _mainNormalTexture);
                deferredcastProgram->setUniform(
                    "mainNormalTexture",
                    mainNormalTextureUnit
                );

                deferredcastProgram->setUniform("nAaSamples", _nAaSamples);
                // 48 = 16 samples * 3 coords
                deferredcastProgram->setUniform("msaaSamplePatter", &_mSAAPattern[0], 48);

                deferredcastProgram->setUniform("firstPaint", firstPaint);
                deferredcastProgram->setUniform("atmExposure", _hdrExposure);
                deferredcastProgram->setUniform("backgroundConstant", _hdrBackground);

                deferredcaster->preRaycast(
                    deferredcasterTask.renderData,
                    _deferredcastData[deferredcaster],
                    *deferredcastProgram
                );

                glDisable(GL_DEPTH_TEST);
                glDepthMask(false);

                glBindVertexArray(_screenQuad);
                glDrawArrays(GL_TRIANGLES, 0, 6);
                glBindVertexArray(0);

                glDepthMask(true);
                glEnable(GL_DEPTH_TEST);

                deferredcaster->postRaycast(deferredcasterTask.renderData,
                    _deferredcastData[deferredcaster],
                    *deferredcastProgram);

                deferredcastProgram->deactivate();

                if (firstPaint) {
                    firstPaint = false;
                }
            }
            else {
                LWARNING(
                    "Deferredcaster is not attached when trying to perform deferred task"
                );
            }
        }
    }

    void FramebufferRenderer::setScene(Scene* scene) {
        _scene = scene;
    }

    void FramebufferRenderer::setCamera(Camera* camera) {
        _camera = camera;
    }

    void FramebufferRenderer::setResolution(glm::ivec2 res) {
        _resolution = res;
        _dirtyResolution = true;
    }

    void FramebufferRenderer::setNAaSamples(int nAaSamples) {
        _nAaSamples = nAaSamples;
        if (_nAaSamples == 0) {
            _nAaSamples = 1;
        }
        if (_nAaSamples > 8) {
            LERROR("Framebuffer renderer does not support more than 8 MSAA samples.");
            _nAaSamples = 8;
        }
        _dirtyMsaaSamplingPattern = true;
    }

    void FramebufferRenderer::setHDRExposure(float hdrExposure) {
        _hdrExposure = hdrExposure;
        if (_hdrExposure < 0.0f) {
            LERROR("HDR Exposure constant must be greater than zero.");
            _hdrExposure = 1.0f;
        }
    }

    void FramebufferRenderer::setHDRBackground(float hdrBackground) {
        _hdrBackground = hdrBackground;
        if (_hdrBackground < 0.0f) {
            LERROR("HDR Background constant must be greater than zero.");
            _hdrBackground = 1.0f;
        }
    }

    void FramebufferRenderer::setGamma(float gamma) {
        _gamma = gamma;
        if (_gamma < 0.0f) {
            LERROR("Gamma value must be greater than zero.");
            _gamma = 2.2f;
        }
    }

    float FramebufferRenderer::hdrBackground() const {
        return _hdrBackground;
    }

    int FramebufferRenderer::nAaSamples() const {
        return _nAaSamples;
    }

    std::vector<double> FramebufferRenderer::mSSAPattern() const {
        return _mSAAPattern;
    }

    void FramebufferRenderer::updateRendererData() {
        ghoul::Dictionary dict;
        dict.setValue("fragmentRendererPath", std::string(RenderFragmentShaderPath));
        _rendererData = dict;
        OsEng.renderEngine().setRendererData(dict);
    }

    void saveTextureToPPMFile(const GLenum color_buffer_attachment,
        const std::string & fileName, const int width, const int height)
    {
        std::fstream ppmFile;

        ppmFile.open(fileName.c_str(), std::fstream::out);
        if (ppmFile.is_open()) {
            unsigned char* pixels = new unsigned char[width*height * 3];
            for (int t = 0; t < width*height * 3; ++t) {
                pixels[t] = 255;
            }

            if (color_buffer_attachment != GL_DEPTH_ATTACHMENT) {
                glReadBuffer(color_buffer_attachment);
                glReadPixels(0, 0, width, height, GL_RGB, GL_UNSIGNED_BYTE, pixels);

            }
            else {
                glReadPixels(
                    0,
                    0,
                    width,
                    height,
                    GL_DEPTH_COMPONENT,
                    GL_UNSIGNED_BYTE,
                    pixels
                );
            }

            ppmFile << "P3" << std::endl;
            ppmFile << width << " " << height << std::endl;
            ppmFile << "255" << std::endl;

            std::cout << "\n\nFILE\n\n";
            int k = 0;
            for (int i = 0; i < width; i++) {
                for (int j = 0; j < height; j++) {
                    ppmFile << static_cast<unsigned int>(pixels[k]) << " "
                        << static_cast<unsigned int>(pixels[k + 1]) << " "
                        << static_cast<unsigned int>(pixels[k + 2]) << " ";
                    k += 3;
                }
                ppmFile << std::endl;
            }
            delete[] pixels;

            ppmFile.close();
        }
    }

    void saveTextureToMemory(const GLenum color_buffer_attachment,
        const int width, const int height, std::vector<double> & memory) {

        if (!memory.empty()) {
            memory.clear();
        }
        memory.resize(width * height * 3);

        float *tempMemory = new float[width*height * 3];

        if (color_buffer_attachment != GL_DEPTH_ATTACHMENT) {
            glReadBuffer(color_buffer_attachment);
            glReadPixels(0, 0, width, height, GL_RGB, GL_FLOAT, tempMemory);

        }
        else {
            glReadPixels(0, 0, width, height, GL_DEPTH_COMPONENT, GL_FLOAT, tempMemory);
        }

        for (auto i = 0; i < width*height * 3; ++i) {
            memory[i] = static_cast<double>(tempMemory[i]);
        }

        delete[] tempMemory;
    }

} // namespace openspace<|MERGE_RESOLUTION|>--- conflicted
+++ resolved
@@ -223,19 +223,9 @@
             absPath("${SHADERS}/framebuffer/resolveframebuffer.frag")
         );
 
-<<<<<<< HEAD
         _uniformCache.mainColorTexture = _resolveProgram->uniformLocation("mainColorTexture");
         _uniformCache.blackoutFactor = _resolveProgram->uniformLocation("blackoutFactor");
         _uniformCache.nAaSamples = _resolveProgram->uniformLocation("nAaSamples");
-=======
-void FramebufferRenderer::deferredcastersChanged(Deferredcaster& deferredcaster,
-                                                 isAttached isAttached)
-{
-    (void) deferredcaster;
-    (void) isAttached;
-    _dirtyDeferredcastData = true;
-}
->>>>>>> a1e1c384
 
         OsEng.renderEngine().raycasterManager().addListener(*this);
         OsEng.renderEngine().deferredcasterManager().addListener(*this);
@@ -271,7 +261,7 @@
     }
 
     void FramebufferRenderer::deferredcastersChanged(Deferredcaster& deferredcaster,
-        ghoul::Boolean isAttached)
+        isAttached isAttached)
     {
         (void)deferredcaster;
         (void)isAttached;
@@ -704,32 +694,12 @@
 
         std::unique_ptr<ghoul::opengl::ProgramObject> pixelSizeProgram = nullptr;
         try {
-<<<<<<< HEAD
             pixelSizeProgram = ghoul::opengl::ProgramObject::Build(
                 "OnePixel MSAA",
                 absPath("${SHADERS}/framebuffer/pixelSizeMSAA.vert"),
                 absPath("${SHADERS}/framebuffer/pixelSizeMSAA.frag")
 
             );
-=======
-            ghoul::Dictionary deferredDict = dict;
-            //deferredDict.setValue("getEntryPath", absPath(GetEntryOutsidePath));
-            _deferredcastPrograms[caster] = ghoul::opengl::ProgramObject::Build(
-                "Deferred " + std::to_string(data.id) + " raycast",
-                absPath(vsPath),
-                absPath(deferredShaderPath),
-                deferredDict);
-
-            using IgnoreError = ghoul::opengl::ProgramObject::IgnoreError;
-            _deferredcastPrograms[caster]->setIgnoreSubroutineUniformLocationError(
-                IgnoreError::Yes
-            );
-            _deferredcastPrograms[caster]->setIgnoreUniformLocationError(
-                IgnoreError::Yes
-            );
-
-            caster->initializeCachedVariables(*_deferredcastPrograms[caster]);
->>>>>>> a1e1c384
         }
         catch (const ghoul::RuntimeError& e) {
             LERRORC(e.component, e.message);
