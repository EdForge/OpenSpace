/*****************************************************************************************
 *                                                                                       *
 * OpenSpace                                                                             *
 *                                                                                       *
 * Copyright (c) 2014-2019                                                               *
 *                                                                                       *
 * Permission is hereby granted, free of charge, to any person obtaining a copy of this  *
 * software and associated documentation files (the "Software"), to deal in the Software *
 * without restriction, including without limitation the rights to use, copy, modify,    *
 * merge, publish, distribute, sublicense, and/or sell copies of the Software, and to    *
 * permit persons to whom the Software is furnished to do so, subject to the following   *
 * conditions:                                                                           *
 *                                                                                       *
 * The above copyright notice and this permission notice shall be included in all copies *
 * or substantial portions of the Software.                                              *
 *                                                                                       *
 * THE SOFTWARE IS PROVIDED "AS IS", WITHOUT WARRANTY OF ANY KIND, EXPRESS OR IMPLIED,   *
 * INCLUDING BUT NOT LIMITED TO THE WARRANTIES OF MERCHANTABILITY, FITNESS FOR A         *
 * PARTICULAR PURPOSE AND NONINFRINGEMENT. IN NO EVENT SHALL THE AUTHORS OR COPYRIGHT    *
 * HOLDERS BE LIABLE FOR ANY CLAIM, DAMAGES OR OTHER LIABILITY, WHETHER IN AN ACTION OF  *
 * CONTRACT, TORT OR OTHERWISE, ARISING FROM, OUT OF OR IN CONNECTION WITH THE SOFTWARE  *
 * OR THE USE OR OTHER DEALINGS IN THE SOFTWARE.                                         *
 ****************************************************************************************/

#include <openspace/rendering/framebufferrenderer.h>

#include <openspace/engine/globals.h>
#include <openspace/engine/windowdelegate.h>
#include <openspace/performance/performancemanager.h>
#include <openspace/performance/performancemeasurement.h>
#include <openspace/rendering/deferredcaster.h>
#include <openspace/rendering/deferredcastermanager.h>
#include <openspace/rendering/raycastermanager.h>
#include <openspace/rendering/renderable.h>
#include <openspace/rendering/renderengine.h>
#include <openspace/rendering/volumeraycaster.h>
#include <openspace/scene/scene.h>
#include <openspace/util/camera.h>
#include <openspace/util/timemanager.h>
#include <openspace/util/updatestructures.h>
#include <ghoul/filesystem/filesystem.h>
#include <ghoul/logging/logmanager.h>
#include <ghoul/opengl/ghoul_gl.h>
#include <ghoul/opengl/programobject.h>
#include <ghoul/opengl/textureunit.h>
#include <fstream>
#include <string>
#include <vector>

namespace {
    constexpr const char* _loggerCat = "FramebufferRenderer";

    constexpr const std::array<const char*, 2> UniformNames = {
        "mainColorTexture", "blackoutFactor"
    };

    constexpr const std::array<const char*, 7> HDRUniformNames = {
        "hdrFeedingTexture", "blackoutFactor", "hdrExposure", "gamma", 
        "Hue", "Saturation", "Value"
    };

    constexpr const std::array<const char*, 2> FXAAUniformNames = {
        "renderedTexture", "inverseScreenSize"
    };

    constexpr const std::array<const char*, 8> HDRUniformNames = {
        "hdrFeedingTexture", "blackoutFactor", "hdrExposure", "gamma", 
        "Hue", "Saturation", "Value", "nAaSamples"
    };

    constexpr const char* ExitFragmentShaderPath =
        "${SHADERS}/framebuffer/exitframebuffer.frag";
    constexpr const char* RaycastFragmentShaderPath =
        "${SHADERS}/framebuffer/raycastframebuffer.frag";
    constexpr const char* GetEntryInsidePath = "${SHADERS}/framebuffer/inside.glsl";
    constexpr const char* GetEntryOutsidePath = "${SHADERS}/framebuffer/outside.glsl";
    constexpr const char* RenderFragmentShaderPath =
        "${SHADERS}/framebuffer/renderframebuffer.frag";

    const GLenum ColorAttachment0Array[1] = {
        GL_COLOR_ATTACHMENT0
    };

    const GLenum ColorAttachment1Array[1] = {
       GL_COLOR_ATTACHMENT1
    };

    const GLenum ColorAttachment01Array[2] = {
       GL_COLOR_ATTACHMENT0,
       GL_COLOR_ATTACHMENT1
    };

    const GLenum ColorAttachment03Array[2] = {
       GL_COLOR_ATTACHMENT0,
       GL_COLOR_ATTACHMENT3
    };

    const GLenum ColorAttachment012Array[3] = {
       GL_COLOR_ATTACHMENT0,
       GL_COLOR_ATTACHMENT1,
       GL_COLOR_ATTACHMENT2
    };

    const GLenum ColorAttachment0123Array[4] = {
       GL_COLOR_ATTACHMENT0,
       GL_COLOR_ATTACHMENT1,
       GL_COLOR_ATTACHMENT2,
       GL_COLOR_ATTACHMENT3
    };

    void saveTextureToMemory(GLenum attachment, int width, int height,
                             std::vector<double>& memory)
    {
        memory.clear();
        memory.resize(width * height * 3);

        std::vector<float> tempMemory(width * height * 3);

        if (attachment != GL_DEPTH_ATTACHMENT) {
            glReadBuffer(attachment);
            glReadPixels(0, 0, width, height, GL_RGB, GL_FLOAT, tempMemory.data());

        }
        else {
            glReadPixels(
                0,
                0,
                width,
                height,
                GL_DEPTH_COMPONENT,
                GL_FLOAT,
                tempMemory.data()
            );
        }

        for (int i = 0; i < width * height * 3; ++i) {
            memory[i] = static_cast<double>(tempMemory[i]);
        }
    }

} // namespace

namespace openspace {

void FramebufferRenderer::initialize() {
    LDEBUG("Initializing FramebufferRenderer");

    const GLfloat vertexData[] = {
        // x     y
        -1.f, -1.f,
         1.f,  1.f,
        -1.f,  1.f,
        -1.f, -1.f,
         1.f, -1.f,
         1.f,  1.f,
    };

    glGenVertexArrays(1, &_screenQuad);
    glBindVertexArray(_screenQuad);

    glGenBuffers(1, &_vertexPositionBuffer);
    glBindBuffer(GL_ARRAY_BUFFER, _vertexPositionBuffer);

    glBufferData(GL_ARRAY_BUFFER, sizeof(vertexData), vertexData, GL_STATIC_DRAW);
    glVertexAttribPointer(0, 2, GL_FLOAT, GL_FALSE, sizeof(GLfloat) * 2, nullptr);
    glEnableVertexAttribArray(0);

    glGetIntegerv(GL_FRAMEBUFFER_BINDING, &_defaultFBO);

    // GBuffers
<<<<<<< HEAD
    glGenTextures(1, &_gBuffers._colorTexture);
    glGenTextures(1, &_gBuffers._depthTexture);
    glGenTextures(1, &_gBuffers._positionTexture);
    glGenTextures(1, &_gBuffers._normalTexture);
    glGenFramebuffers(1, &_gBuffers._framebuffer);

    // PingPong Buffers
    // The first pingpong buffer shares the color texture with the renderbuffer:
    _pingPongBuffers.colorTexture[0] = _gBuffers._colorTexture;
=======
    glGenTextures(1, &_gBuffers.colorTexture);
    glGenTextures(1, &_gBuffers.depthTexture);
    glGenTextures(1, &_gBuffers.positionTexture);
    glGenTextures(1, &_gBuffers.normalTexture);
    glGenFramebuffers(1, &_gBuffers.framebuffer);

    // PingPong Buffers
    // The first pingpong buffer shares the color texture with the renderbuffer:
    _pingPongBuffers.colorTexture[0] = _gBuffers.colorTexture;
>>>>>>> 2806935c
    glGenTextures(1, &_pingPongBuffers.colorTexture[1]);
    glGenFramebuffers(1, &_pingPongBuffers.framebuffer);
    
    // Exit framebuffer
    glGenTextures(1, &_exitColorTexture);
    glGenTextures(1, &_exitDepthTexture);
    glGenFramebuffers(1, &_exitFramebuffer);

    // HDR / Filtering Buffers
    glGenFramebuffers(1, &_hdrBuffers._hdrFilteringFramebuffer);
    glGenTextures(1, &_hdrBuffers._hdrFilteringTexture);
<<<<<<< HEAD

    // FXAA Buffers
    glGenFramebuffers(1, &_fxaaBuffers._fxaaFramebuffer);
    glGenTextures(1, &_fxaaBuffers._fxaaTexture);
=======
>>>>>>> 2806935c

    // Allocate Textures/Buffers Memory
    updateResolution();

    updateRendererData();
    updateRaycastData();

    //==============================//
    //=====  GBuffers Buffers  =====//
    //==============================//
<<<<<<< HEAD
    glBindFramebuffer(GL_FRAMEBUFFER, _gBuffers._framebuffer);
    glFramebufferTexture(
        GL_FRAMEBUFFER,
        GL_COLOR_ATTACHMENT0,
        _gBuffers._colorTexture,
        0
    );
    glFramebufferTexture(
        GL_FRAMEBUFFER,
        GL_COLOR_ATTACHMENT1,
        _gBuffers._positionTexture,
=======
    glBindFramebuffer(GL_FRAMEBUFFER, _gBuffers.framebuffer);
    glFramebufferTexture2D(
        GL_FRAMEBUFFER,
        GL_COLOR_ATTACHMENT0,
        GL_TEXTURE_2D_MULTISAMPLE,
        _gBuffers.colorTexture,
        0
    );
    glFramebufferTexture2D(
        GL_FRAMEBUFFER,
        GL_COLOR_ATTACHMENT1,
        GL_TEXTURE_2D_MULTISAMPLE,
        _gBuffers.positionTexture,
>>>>>>> 2806935c
        0
    );
    glFramebufferTexture(
        GL_FRAMEBUFFER,
        GL_COLOR_ATTACHMENT2,
<<<<<<< HEAD
        _gBuffers._normalTexture,
=======
        GL_TEXTURE_2D_MULTISAMPLE,
        _gBuffers.normalTexture,
>>>>>>> 2806935c
        0
    );
    glFramebufferTexture(
        GL_FRAMEBUFFER,
        GL_DEPTH_ATTACHMENT,
<<<<<<< HEAD
        _gBuffers._depthTexture,
=======
        GL_TEXTURE_2D_MULTISAMPLE,
        _gBuffers.depthTexture,
>>>>>>> 2806935c
        0
    );

    GLenum status = glCheckFramebufferStatus(GL_FRAMEBUFFER);
    if (status != GL_FRAMEBUFFER_COMPLETE) {
        LERROR("Main framebuffer is not complete");
    }

    //==============================//
    //=====  PingPong Buffers  =====//
    //==============================//
    glBindFramebuffer(GL_FRAMEBUFFER, _pingPongBuffers.framebuffer);
<<<<<<< HEAD
    glFramebufferTexture(
        GL_FRAMEBUFFER,
        GL_COLOR_ATTACHMENT0,
        _pingPongBuffers.colorTexture[0],
        0
    );
    glFramebufferTexture(
        GL_FRAMEBUFFER,
        GL_COLOR_ATTACHMENT1,
        _pingPongBuffers.colorTexture[1],
        0
    );
    glFramebufferTexture(
        GL_FRAMEBUFFER,
        GL_DEPTH_ATTACHMENT,
        _gBuffers._depthTexture,
=======
    glFramebufferTexture2D(
        GL_FRAMEBUFFER,
        GL_COLOR_ATTACHMENT0,
        GL_TEXTURE_2D_MULTISAMPLE,
        _pingPongBuffers.colorTexture[0],
        0
    );
    glFramebufferTexture2D(
        GL_FRAMEBUFFER,
        GL_COLOR_ATTACHMENT1,
        GL_TEXTURE_2D_MULTISAMPLE,
        _pingPongBuffers.colorTexture[1],
        0
    );
    glFramebufferTexture2D(
        GL_FRAMEBUFFER,
        GL_DEPTH_ATTACHMENT,
        GL_TEXTURE_2D_MULTISAMPLE,
        _gBuffers.depthTexture,
>>>>>>> 2806935c
        0
    );

    status = glCheckFramebufferStatus(GL_FRAMEBUFFER);
    if (status != GL_FRAMEBUFFER_COMPLETE) {
        LERROR("Ping pong buffer is not complete");
    }

    //======================================//
    //=====  Volume Rendering Buffers  =====//
    //======================================//
    // Builds Exit Framebuffer
    glBindFramebuffer(GL_FRAMEBUFFER, _exitFramebuffer);
    glFramebufferTexture(
        GL_FRAMEBUFFER,
        GL_COLOR_ATTACHMENT0,
        _exitColorTexture,
        0
    );
    glFramebufferTexture(
        GL_FRAMEBUFFER,
        GL_DEPTH_ATTACHMENT,
        _exitDepthTexture,
        0
    );

    status = glCheckFramebufferStatus(GL_FRAMEBUFFER);
    if (status != GL_FRAMEBUFFER_COMPLETE) {
        LERROR("Exit framebuffer is not complete");
    }

    //===================================//
    //=====  HDR/Filtering Buffers  =====//
    //===================================//
    glBindFramebuffer(GL_FRAMEBUFFER, _hdrBuffers._hdrFilteringFramebuffer);
<<<<<<< HEAD
    glFramebufferTexture(
        GL_FRAMEBUFFER,
        GL_COLOR_ATTACHMENT0,
=======
    glFramebufferTexture2D(
        GL_FRAMEBUFFER,
        GL_COLOR_ATTACHMENT0,
        GL_TEXTURE_2D,
>>>>>>> 2806935c
        _hdrBuffers._hdrFilteringTexture,
        0
    );

    status = glCheckFramebufferStatus(GL_FRAMEBUFFER);
    if (status != GL_FRAMEBUFFER_COMPLETE) {
        LERROR("HDR/Filtering framebuffer is not complete");
<<<<<<< HEAD
    }

    //===================================//
    //==========  FXAA Buffers  =========//
    //===================================//
    glBindFramebuffer(GL_FRAMEBUFFER, _fxaaBuffers._fxaaFramebuffer);
    glFramebufferTexture(
        GL_FRAMEBUFFER,
        GL_COLOR_ATTACHMENT0,
        _fxaaBuffers._fxaaTexture,
        0
    );

    status = glCheckFramebufferStatus(GL_FRAMEBUFFER);
    if (status != GL_FRAMEBUFFER_COMPLETE) {
        LERROR("FXAA framebuffer is not complete");
=======
>>>>>>> 2806935c
    }

    // JCC: Moved to here to avoid NVidia: "Program/shader state performance warning"
    // Building programs
    updateHDRAndFiltering();
<<<<<<< HEAD
    updateFXAA();
    updateDeferredcastData();
=======
    updateDeferredcastData();

    _dirtyMsaaSamplingPattern = true;
>>>>>>> 2806935c

    // Sets back to default FBO
    glBindFramebuffer(GL_FRAMEBUFFER, _defaultFBO);

    _resolveProgram = ghoul::opengl::ProgramObject::Build(
        "Framebuffer Resolve",
        absPath("${SHADERS}/framebuffer/resolveframebuffer.vert"),
        absPath("${SHADERS}/framebuffer/resolveframebuffer.frag")
    );

    ghoul::opengl::updateUniformLocations(
        *_resolveProgram, 
        _uniformCache, 
        UniformNames
    );
    ghoul::opengl::updateUniformLocations(
        *_hdrFilteringProgram, 
        _hdrUniformCache, 
        HDRUniformNames
    );
<<<<<<< HEAD
    ghoul::opengl::updateUniformLocations(
        *_fxaaProgram,
        _fxaaUniformCache,
        FXAAUniformNames
    );
=======
>>>>>>> 2806935c

    global::raycasterManager.addListener(*this);
    global::deferredcasterManager.addListener(*this);

    // Default GL State for Blending
    glBlendFunc(GL_SRC_ALPHA, GL_ONE_MINUS_SRC_ALPHA);
<<<<<<< HEAD
=======

>>>>>>> 2806935c
}

void FramebufferRenderer::deinitialize() {
    LINFO("Deinitializing FramebufferRenderer");

<<<<<<< HEAD
    glDeleteFramebuffers(1, &_gBuffers._framebuffer);
    glDeleteFramebuffers(1, &_exitFramebuffer);
    glDeleteFramebuffers(1, &_hdrBuffers._hdrFilteringFramebuffer);
    glDeleteFramebuffers(1, &_fxaaBuffers._fxaaFramebuffer);
    glDeleteFramebuffers(1, &_pingPongBuffers.framebuffer);

    glDeleteTextures(1, &_gBuffers._colorTexture);
    glDeleteTextures(1, &_gBuffers._depthTexture);

    glDeleteTextures(1, &_hdrBuffers._hdrFilteringTexture);
    glDeleteTextures(1, &_fxaaBuffers._fxaaTexture);
    glDeleteTextures(1, &_gBuffers._positionTexture);
    glDeleteTextures(1, &_gBuffers._normalTexture);
=======
    glDeleteFramebuffers(1, &_gBuffers.framebuffer);
    glDeleteFramebuffers(1, &_exitFramebuffer);
    glDeleteFramebuffers(1, &_hdrBuffers._hdrFilteringFramebuffer);
    glDeleteFramebuffers(1, &_pingPongBuffers.framebuffer);

    glDeleteTextures(1, &_gBuffers.colorTexture);
    glDeleteTextures(1, &_gBuffers.depthTexture);

    glDeleteTextures(1, &_hdrBuffers._hdrFilteringTexture);
    glDeleteTextures(1, &_gBuffers.positionTexture);
    glDeleteTextures(1, &_gBuffers.normalTexture);
>>>>>>> 2806935c
    
    glDeleteTextures(1, &_pingPongBuffers.colorTexture[1]);

    glDeleteTextures(1, &_exitColorTexture);
    glDeleteTextures(1, &_exitDepthTexture);

    glDeleteBuffers(1, &_vertexPositionBuffer);
    glDeleteVertexArrays(1, &_screenQuad);

    global::raycasterManager.removeListener(*this);
    global::deferredcasterManager.removeListener(*this);
}

void FramebufferRenderer::raycastersChanged(VolumeRaycaster&,
                                            RaycasterListener::IsAttached)
{
    _dirtyRaycastData = true;
}

void FramebufferRenderer::deferredcastersChanged(Deferredcaster&,
                                                 DeferredcasterListener::IsAttached)
{
    _dirtyDeferredcastData = true;
}

<<<<<<< HEAD
void FramebufferRenderer::applyTMO(float blackoutFactor) {
    const bool doPerformanceMeasurements = global::performanceManager.isEnabled();
    std::unique_ptr<performance::PerformanceMeasurement> perfInternal;
    
    if (doPerformanceMeasurements) {
        perfInternal = std::make_unique<performance::PerformanceMeasurement>(
            "FramebufferRenderer::render::TMO"
            );
    }
    _hdrFilteringProgram->activate();

    ghoul::opengl::TextureUnit hdrFeedingTextureUnit;
    hdrFeedingTextureUnit.activate();
    glBindTexture(
        GL_TEXTURE_2D,
        _pingPongBuffers.colorTexture[_pingPongIndex]
    );
    
    _hdrFilteringProgram->setUniform(
        _hdrUniformCache.hdrFeedingTexture,
        hdrFeedingTextureUnit
    );


    _hdrFilteringProgram->setUniform(_hdrUniformCache.blackoutFactor, blackoutFactor);
    _hdrFilteringProgram->setUniform(_hdrUniformCache.hdrExposure, _hdrExposure);
    _hdrFilteringProgram->setUniform(_hdrUniformCache.gamma, _gamma);
    _hdrFilteringProgram->setUniform(_hdrUniformCache.Hue, _hue);
    _hdrFilteringProgram->setUniform(_hdrUniformCache.Saturation, _saturation);
    _hdrFilteringProgram->setUniform(_hdrUniformCache.Value, _value);

=======
void FramebufferRenderer::resolveMSAA(float blackoutFactor) {
    _resolveProgram->activate();

    ghoul::opengl::TextureUnit mainColorTextureUnit;
    mainColorTextureUnit.activate();

    glBindTexture(GL_TEXTURE_2D_MULTISAMPLE, _gBuffers.colorTexture);
    _resolveProgram->setUniform(_uniformCache.mainColorTexture, mainColorTextureUnit);
    _resolveProgram->setUniform(_uniformCache.blackoutFactor, blackoutFactor);
    _resolveProgram->setUniform(_uniformCache.nAaSamples, _nAaSamples);
>>>>>>> 2806935c
    glBindVertexArray(_screenQuad);
    glDrawArrays(GL_TRIANGLES, 0, 6);
    glBindVertexArray(0);

<<<<<<< HEAD
    _hdrFilteringProgram->deactivate();
}

void FramebufferRenderer::applyFXAA() {
    const bool doPerformanceMeasurements = global::performanceManager.isEnabled();
    std::unique_ptr<performance::PerformanceMeasurement> perfInternal;

    if (doPerformanceMeasurements) {
        perfInternal = std::make_unique<performance::PerformanceMeasurement>(
            "FramebufferRenderer::render::FXAA"
=======
    _resolveProgram->deactivate();
}

void FramebufferRenderer::applyTMO(float blackoutFactor) {
    const bool doPerformanceMeasurements = global::performanceManager.isEnabled();
    std::unique_ptr<performance::PerformanceMeasurement> perfInternal;
    
    if (doPerformanceMeasurements) {
        perfInternal = std::make_unique<performance::PerformanceMeasurement>(
            "FramebufferRenderer::render::TMO"
>>>>>>> 2806935c
            );
    }
    _hdrFilteringProgram->activate();

    ghoul::opengl::TextureUnit hdrFeedingTextureUnit;
    hdrFeedingTextureUnit.activate();
    glBindTexture(
        GL_TEXTURE_2D_MULTISAMPLE,
        _pingPongBuffers.colorTexture[_pingPongIndex]
    );
    
    _hdrFilteringProgram->setUniform(
        _hdrUniformCache.hdrFeedingTexture,
        hdrFeedingTextureUnit
    );


    _hdrFilteringProgram->setUniform(_hdrUniformCache.blackoutFactor, blackoutFactor);
    _hdrFilteringProgram->setUniform(_hdrUniformCache.hdrExposure, _hdrExposure);
    _hdrFilteringProgram->setUniform(_hdrUniformCache.gamma, _gamma);
    _hdrFilteringProgram->setUniform(_hdrUniformCache.Hue, _hue);
    _hdrFilteringProgram->setUniform(_hdrUniformCache.Saturation, _saturation);
    _hdrFilteringProgram->setUniform(_hdrUniformCache.Value, _value);
    _hdrFilteringProgram->setUniform(_hdrUniformCache.nAaSamples, _nAaSamples);


<<<<<<< HEAD
    _fxaaProgram->activate();

    ghoul::opengl::TextureUnit renderedTextureUnit;
    renderedTextureUnit.activate();
    glBindTexture(
        GL_TEXTURE_2D,
        _fxaaBuffers._fxaaTexture
    );

    _fxaaProgram->setUniform(
        _fxaaUniformCache.renderedTexture,
        renderedTextureUnit
    );

    glm::vec2 inverseScreenSize(1.f/_resolution.x, 1.f/_resolution.y);
    _fxaaProgram->setUniform(_fxaaUniformCache.inverseScreenSize, inverseScreenSize);

=======
>>>>>>> 2806935c
    glBindVertexArray(_screenQuad);
    glDrawArrays(GL_TRIANGLES, 0, 6);
    glBindVertexArray(0);

<<<<<<< HEAD
    _fxaaProgram->deactivate();
=======
    _hdrFilteringProgram->deactivate();
>>>>>>> 2806935c
}

void FramebufferRenderer::update() {
    if (_dirtyResolution) {
        updateResolution();
    }

    if (_dirtyRaycastData) {
        updateRaycastData();
    }

    if (_dirtyDeferredcastData) {
        updateDeferredcastData();
    }

    if (_resolveProgram->isDirty()) {
        _resolveProgram->rebuildFromFile();
        ghoul::opengl::updateUniformLocations(
            *_resolveProgram,
            _uniformCache,
            UniformNames
        );
    }
    
    if (_hdrFilteringProgram->isDirty()) {
        _hdrFilteringProgram->rebuildFromFile();

        ghoul::opengl::updateUniformLocations(
            *_hdrFilteringProgram,
            _hdrUniformCache,
            HDRUniformNames
        );
    }
<<<<<<< HEAD

    if (_fxaaProgram->isDirty()) {
        _fxaaProgram->rebuildFromFile();

        ghoul::opengl::updateUniformLocations(
            *_fxaaProgram,
            _fxaaUniformCache,
            FXAAUniformNames
        );
    }
=======
>>>>>>> 2806935c

    using K = VolumeRaycaster*;
    using V = std::unique_ptr<ghoul::opengl::ProgramObject>;
    for (const std::pair<const K, V>& program : _exitPrograms) {
        if (program.second->isDirty()) {
            try {
                program.second->rebuildFromFile();
            }
            catch (const ghoul::RuntimeError& e) {
                LERRORC(e.component, e.message);
            }
        }
    }

    for (const std::pair<const K, V>& program : _raycastPrograms) {
        if (program.second->isDirty()) {
            try {
                program.second->rebuildFromFile();
            }
            catch (const ghoul::RuntimeError& e) {
                LERRORC(e.component, e.message);
            }
        }
    }

    for (const std::pair<const K, V>& program : _insideRaycastPrograms) {
        if (program.second->isDirty()) {
            try {
                program.second->rebuildFromFile();
            }
            catch (const ghoul::RuntimeError& e) {
                LERRORC(e.component, e.message);
            }
        }
    }

    for (const std::pair<
            Deferredcaster* const,
            std::unique_ptr<ghoul::opengl::ProgramObject>
        >& program : _deferredcastPrograms)
    {
        if (program.second && program.second->isDirty()) {
            try {
                program.second->rebuildFromFile();
            }
            catch (const ghoul::RuntimeError& e) {
                LERRORC(e.component, e.message);
            }
        }
    }
}

void FramebufferRenderer::updateResolution() {
<<<<<<< HEAD
    glBindTexture(GL_TEXTURE_2D, _gBuffers._colorTexture);
    glTexImage2D(
        GL_TEXTURE_2D,
        0,
        GL_RGBA32F,
        _resolution.x,
        _resolution.y,
        0,
        GL_RGBA,
        GL_FLOAT,
        nullptr
=======
    glBindTexture(GL_TEXTURE_2D_MULTISAMPLE, _gBuffers.colorTexture);
    glTexImage2DMultisample(
        GL_TEXTURE_2D_MULTISAMPLE,
        _nAaSamples,
        GL_RGBA32F,
        _resolution.x,
        _resolution.y,
        GL_TRUE
>>>>>>> 2806935c
    );
    glTexParameteri(GL_TEXTURE_2D, GL_TEXTURE_MAG_FILTER, GL_LINEAR);
    glTexParameteri(GL_TEXTURE_2D, GL_TEXTURE_MIN_FILTER, GL_LINEAR);

<<<<<<< HEAD
    glBindTexture(GL_TEXTURE_2D, _gBuffers._positionTexture);
    glTexImage2D(
        GL_TEXTURE_2D,
        0,
=======
    glBindTexture(GL_TEXTURE_2D_MULTISAMPLE, _gBuffers.positionTexture);
    glTexImage2DMultisample(
        GL_TEXTURE_2D_MULTISAMPLE,
        _nAaSamples,
>>>>>>> 2806935c
        GL_RGBA32F,
        _resolution.x,
        _resolution.y,
        GL_TRUE
    );
    glTexParameteri(GL_TEXTURE_2D, GL_TEXTURE_MAG_FILTER, GL_LINEAR);
    glTexParameteri(GL_TEXTURE_2D, GL_TEXTURE_MIN_FILTER, GL_LINEAR);

<<<<<<< HEAD
    glBindTexture(GL_TEXTURE_2D, _gBuffers._normalTexture);
    glTexImage2D(
        GL_TEXTURE_2D,
        0,
        GL_RGBA32F,
        _resolution.x,
        _resolution.y,
        0,
        GL_RGBA,
        GL_FLOAT,
        nullptr
    );
    glTexParameteri(GL_TEXTURE_2D, GL_TEXTURE_MAG_FILTER, GL_LINEAR);
    glTexParameteri(GL_TEXTURE_2D, GL_TEXTURE_MIN_FILTER, GL_LINEAR);

    glBindTexture(GL_TEXTURE_2D, _gBuffers._depthTexture);
    glTexImage2D(
        GL_TEXTURE_2D,
        0,
        GL_DEPTH_COMPONENT32F,
        _resolution.x,
        _resolution.y,
        0,
        GL_DEPTH_COMPONENT,
        GL_FLOAT,
        nullptr
    );
    glTexParameteri(GL_TEXTURE_2D, GL_TEXTURE_MAG_FILTER, GL_LINEAR);
    glTexParameteri(GL_TEXTURE_2D, GL_TEXTURE_MIN_FILTER, GL_LINEAR);
=======
    glBindTexture(GL_TEXTURE_2D_MULTISAMPLE, _gBuffers.normalTexture);
>>>>>>> 2806935c

    glBindTexture(GL_TEXTURE_2D, _pingPongBuffers.colorTexture[1]);
    glTexImage2D(
        GL_TEXTURE_2D,
        0,
        GL_RGBA32F,
        _resolution.x,
        _resolution.y,
<<<<<<< HEAD
        0,
        GL_RGBA,
        GL_FLOAT,
        nullptr
=======
        GL_TRUE
>>>>>>> 2806935c
    );
    glTexParameteri(GL_TEXTURE_2D, GL_TEXTURE_MAG_FILTER, GL_LINEAR);
    glTexParameteri(GL_TEXTURE_2D, GL_TEXTURE_MIN_FILTER, GL_LINEAR);

<<<<<<< HEAD
    // HDR / Filtering
    glBindTexture(GL_TEXTURE_2D, _hdrBuffers._hdrFilteringTexture);
    glTexImage2D(
        GL_TEXTURE_2D,
        0,
        GL_RGBA32F,
        _resolution.x,
        _resolution.y,
        0,
        GL_RGBA,
        GL_FLOAT,
        nullptr
=======
    glBindTexture(GL_TEXTURE_2D_MULTISAMPLE, _gBuffers.depthTexture);
    glTexImage2DMultisample(
        GL_TEXTURE_2D_MULTISAMPLE,
        _nAaSamples,
        GL_DEPTH_COMPONENT32F,
        _resolution.x,
        _resolution.y,
        GL_TRUE
>>>>>>> 2806935c
    );
    glTexParameteri(GL_TEXTURE_2D, GL_TEXTURE_MAG_FILTER, GL_LINEAR);
    glTexParameteri(GL_TEXTURE_2D, GL_TEXTURE_MIN_FILTER, GL_LINEAR);

<<<<<<< HEAD
    // FXAA
    glBindTexture(GL_TEXTURE_2D, _fxaaBuffers._fxaaTexture);
    glTexImage2D(
        GL_TEXTURE_2D,
        0,
        GL_RGBA,
=======
    glBindTexture(GL_TEXTURE_2D_MULTISAMPLE, _pingPongBuffers.colorTexture[1]);
    glTexImage2DMultisample(
        GL_TEXTURE_2D_MULTISAMPLE,
        _nAaSamples,
        GL_RGBA32F,
        _resolution.x,
        _resolution.y,
        GL_TRUE
    );


    // HDR / Filtering
    glBindTexture(GL_TEXTURE_2D, _hdrBuffers._hdrFilteringTexture);

    glTexImage2D(
        GL_TEXTURE_2D,
        0,
        GL_RGBA32F,
>>>>>>> 2806935c
        _resolution.x,
        _resolution.y,
        0,
        GL_RGBA,
        GL_FLOAT,
        nullptr
    );
    glTexParameteri(GL_TEXTURE_2D, GL_TEXTURE_MAG_FILTER, GL_LINEAR);
    glTexParameteri(GL_TEXTURE_2D, GL_TEXTURE_MIN_FILTER, GL_LINEAR);

<<<<<<< HEAD
=======
    glTexParameteri(GL_TEXTURE_2D, GL_TEXTURE_MAG_FILTER, GL_LINEAR);
    glTexParameteri(GL_TEXTURE_2D, GL_TEXTURE_MIN_FILTER, GL_LINEAR);

>>>>>>> 2806935c
    // Volume Rendering Textures
    glBindTexture(GL_TEXTURE_2D, _exitColorTexture);
    glTexImage2D(
        GL_TEXTURE_2D,
        0,
        GL_RGBA16F,
        _resolution.x,
        _resolution.y,
        0,
        GL_RGBA,
        GL_UNSIGNED_SHORT,
        nullptr
    );

    glTexParameteri(GL_TEXTURE_2D, GL_TEXTURE_MAG_FILTER, GL_LINEAR);
    glTexParameteri(GL_TEXTURE_2D, GL_TEXTURE_MIN_FILTER, GL_LINEAR);

    glBindTexture(GL_TEXTURE_2D, _exitDepthTexture);

    glTexImage2D(
        GL_TEXTURE_2D,
        0,
        GL_DEPTH_COMPONENT32F,
        _resolution.x,
        _resolution.y,
        0,
        GL_DEPTH_COMPONENT,
        GL_FLOAT,
        nullptr
    );

    glTexParameteri(GL_TEXTURE_2D, GL_TEXTURE_MAG_FILTER, GL_LINEAR);
    glTexParameteri(GL_TEXTURE_2D, GL_TEXTURE_MIN_FILTER, GL_LINEAR);

    _dirtyResolution = false;
}

void FramebufferRenderer::updateRaycastData() {
    _raycastData.clear();
    _exitPrograms.clear();
    _raycastPrograms.clear();
    _insideRaycastPrograms.clear();

    const std::vector<VolumeRaycaster*>& raycasters =
        global::raycasterManager.raycasters();

    int nextId = 0;
    for (VolumeRaycaster* raycaster : raycasters) {
        RaycastData data = { nextId++, "Helper" };

        const std::string& vsPath = raycaster->boundsVertexShaderPath();
        std::string fsPath = raycaster->boundsFragmentShaderPath();

        ghoul::Dictionary dict;
        dict.setValue("rendererData", _rendererData);
        dict.setValue("fragmentPath", std::move(fsPath));
        dict.setValue("id", data.id);

        std::string helperPath = raycaster->helperPath();
        ghoul::Dictionary helpersDict;
        if (!helperPath.empty()) {
            helpersDict.setValue("0", std::move(helperPath));
        }
        dict.setValue("helperPaths", std::move(helpersDict));
        dict.setValue("raycastPath", raycaster->raycasterPath());

        _raycastData[raycaster] = data;

        try {
            _exitPrograms[raycaster] = ghoul::opengl::ProgramObject::Build(
                "Volume " + std::to_string(data.id) + " exit",
                absPath(vsPath),
                absPath(ExitFragmentShaderPath),
                dict
            );
        } catch (const ghoul::RuntimeError& e) {
            LERROR(e.message);
        }

        try {
            ghoul::Dictionary outsideDict = dict;
            outsideDict.setValue("getEntryPath", GetEntryOutsidePath);
            _raycastPrograms[raycaster] = ghoul::opengl::ProgramObject::Build(
                "Volume " + std::to_string(data.id) + " raycast",
                absPath(vsPath),
                absPath(RaycastFragmentShaderPath),
                outsideDict
            );
        } catch (const ghoul::RuntimeError& e) {
            LERROR(e.message);
        }

        try {
            ghoul::Dictionary insideDict = dict;
            insideDict.setValue("getEntryPath", GetEntryInsidePath);
            _insideRaycastPrograms[raycaster] = ghoul::opengl::ProgramObject::Build(
                "Volume " + std::to_string(data.id) + " inside raycast",
                absPath("${SHADERS}/framebuffer/resolveframebuffer.vert"),
                absPath(RaycastFragmentShaderPath),
                insideDict
            );
        }
        catch (const ghoul::RuntimeError& e) {
            LERRORC(e.component, e.message);
        }
    }
    _dirtyRaycastData = false;
}

void FramebufferRenderer::updateDeferredcastData() {
    _deferredcastData.clear();
    _deferredcastPrograms.clear();

    const std::vector<Deferredcaster*>& deferredcasters =
        global::deferredcasterManager.deferredcasters();
    int nextId = 0;
    for (Deferredcaster* caster : deferredcasters) {
        DeferredcastData data = { nextId++, "HELPER" };

        std::string vsPath = caster->deferredcastVSPath();
        std::string fsPath = caster->deferredcastFSPath();
        std::string deferredShaderPath = caster->deferredcastPath();

        ghoul::Dictionary dict;
        dict.setValue("rendererData", _rendererData);
        //dict.setValue("fragmentPath", fsPath);
        dict.setValue("id", data.id);
        std::string helperPath = caster->helperPath();
        ghoul::Dictionary helpersDict;
        if (!helperPath.empty()) {
            helpersDict.setValue("0", helperPath);
        }
        dict.setValue("helperPaths", helpersDict);

        _deferredcastData[caster] = data;

        try {
            _deferredcastPrograms[caster] = ghoul::opengl::ProgramObject::Build(
                "Deferred " + std::to_string(data.id) + " raycast",
                absPath(vsPath),
                absPath(deferredShaderPath),
                dict
            );

            _deferredcastPrograms[caster]->setIgnoreSubroutineUniformLocationError(
                ghoul::opengl::ProgramObject::IgnoreError::Yes
            );
            _deferredcastPrograms[caster]->setIgnoreUniformLocationError(
                ghoul::opengl::ProgramObject::IgnoreError::Yes
            );

            caster->initializeCachedVariables(*_deferredcastPrograms[caster]);
        }
        catch (ghoul::RuntimeError& e) {
            LERRORC(e.component, e.message);
        }
    }
    _dirtyDeferredcastData = false;
}


void FramebufferRenderer::updateHDRAndFiltering() {
    _hdrFilteringProgram = ghoul::opengl::ProgramObject::Build(
        "HDR and Filtering Program",
        absPath("${SHADERS}/framebuffer/hdrAndFiltering.vert"),
        absPath("${SHADERS}/framebuffer/hdrAndfiltering.frag")
    );
    using IgnoreError = ghoul::opengl::ProgramObject::IgnoreError;
    //_hdrFilteringProgram->setIgnoreSubroutineUniformLocationError(IgnoreError::Yes);
    //_hdrFilteringProgram->setIgnoreUniformLocationError(IgnoreError::Yes);
}

<<<<<<< HEAD
void FramebufferRenderer::updateFXAA() {
    _fxaaProgram = ghoul::opengl::ProgramObject::Build(
        "FXAA Program",
        absPath("${SHADERS}/framebuffer/fxaa.vert"),
        absPath("${SHADERS}/framebuffer/fxaa.frag")
    );
    using IgnoreError = ghoul::opengl::ProgramObject::IgnoreError;
    //_fxaaProgram->setIgnoreSubroutineUniformLocationError(IgnoreError::Yes);
    //_fxaaProgram->setIgnoreUniformLocationError(IgnoreError::Yes);
}

=======
>>>>>>> 2806935c
void FramebufferRenderer::render(Scene* scene, Camera* camera, float blackoutFactor) {
    // Set OpenGL default rendering state
    glGetIntegerv(GL_FRAMEBUFFER_BINDING, &_defaultFBO);
    glEnablei(GL_BLEND, 0);
    glDisablei(GL_BLEND, 1);
    glDisablei(GL_BLEND, 2);
    
    glClampColor(GL_CLAMP_READ_COLOR, GL_FALSE);

    glEnable(GL_DEPTH_TEST);

    _pingPongIndex = 0;
    
    // Measurements cache variable
    const bool doPerformanceMeasurements = global::performanceManager.isEnabled();

    std::unique_ptr<performance::PerformanceMeasurement> perf;
    if (doPerformanceMeasurements) {
        perf = std::make_unique<performance::PerformanceMeasurement>(
            "FramebufferRenderer::render"
        );
    }

    if (!scene || !camera) {
        return;
    }    

    // deferred g-buffer
<<<<<<< HEAD
    glBindFramebuffer(GL_FRAMEBUFFER, _gBuffers._framebuffer);
=======
    glBindFramebuffer(GL_FRAMEBUFFER, _gBuffers.framebuffer);
>>>>>>> 2806935c
    glDrawBuffers(3, ColorAttachment012Array);
    glClear(GL_COLOR_BUFFER_BIT | GL_DEPTH_BUFFER_BIT);
    
    Time time = global::timeManager.time();

    RenderData data = {
        *camera,
        std::move(time),
        doPerformanceMeasurements,
        0,
        {}
    };
    RendererTasks tasks;

    data.renderBinMask = static_cast<int>(Renderable::RenderBin::Background);
    scene->render(data, tasks);
    data.renderBinMask = static_cast<int>(Renderable::RenderBin::Opaque);
    scene->render(data, tasks);
    data.renderBinMask = static_cast<int>(Renderable::RenderBin::Transparent);
    scene->render(data, tasks);

    // Run Volume Tasks
    {
        std::unique_ptr<performance::PerformanceMeasurement> perfInternal;
        if (doPerformanceMeasurements) {
            perfInternal = std::make_unique<performance::PerformanceMeasurement>(
                "FramebufferRenderer::render::raycasterTasks"
            );
        }
        performRaycasterTasks(tasks.raycasterTasks);
    }

    if (!tasks.deferredcasterTasks.empty()) {
        // We use ping pong rendering in order to be able to
        // render to the same final buffer, multiple 
        // deferred tasks at same time (e.g. more than 1 ATM being seen at once)
        glBindFramebuffer(GL_FRAMEBUFFER, _pingPongBuffers.framebuffer);
        glDrawBuffers(1, &ColorAttachment01Array[_pingPongIndex]);

        std::unique_ptr<performance::PerformanceMeasurement> perfInternal;
        if (doPerformanceMeasurements) {
            perfInternal = std::make_unique<performance::PerformanceMeasurement>(
                "FramebufferRenderer::render::deferredTasks"
                );
        }
        performDeferredTasks(tasks.deferredcasterTasks);
    }
    
    glDrawBuffers(1, &ColorAttachment01Array[_pingPongIndex]);
    glEnablei(GL_BLEND, 0);

    data.renderBinMask = static_cast<int>(Renderable::RenderBin::Overlay);
    scene->render(data, tasks);

    glDrawBuffer(GL_COLOR_ATTACHMENT0);

    // Disabling depth test for filtering and hdr
    glDisable(GL_DEPTH_TEST);
    
<<<<<<< HEAD
    if (_enableFXAA) {
        glBindFramebuffer(GL_FRAMEBUFFER, _fxaaBuffers._fxaaFramebuffer);
    }
    else {
        // When applying the TMO, the result is saved to the default FBO to be displayed
        // by the Operating System. Also, the resolve procedure is executed in this step.
        glBindFramebuffer(GL_FRAMEBUFFER, _defaultFBO);
    }
    
    glViewport(0, 0, _resolution.x, _resolution.y);
    
    // Apply the selected TMO on the results and resolve the result for the default FBO
    applyTMO(blackoutFactor);

    if (_enableFXAA) {
        glBindFramebuffer(GL_FRAMEBUFFER, _defaultFBO);
        applyFXAA();
=======
    // When applying the TMO, the result is saved to the default FBO to be displayed
    // by the Operating System. Also, the resolve procedure is executed in this step.
    glBindFramebuffer(GL_FRAMEBUFFER, _defaultFBO);
    glViewport(0, 0, _resolution.x, _resolution.y);
    
    if (_disableHDR) {
        resolveMSAA(blackoutFactor);
    }
    else {
        // Apply the selected TMO on the results and resolve the result for the default FBO
        applyTMO(blackoutFactor);
>>>>>>> 2806935c
    }
    
}

void FramebufferRenderer::performRaycasterTasks(const std::vector<RaycasterTask>& tasks) {
    for (const RaycasterTask& raycasterTask : tasks) {
        VolumeRaycaster* raycaster = raycasterTask.raycaster;

        glBindFramebuffer(GL_FRAMEBUFFER, _exitFramebuffer);
        glClear(GL_COLOR_BUFFER_BIT | GL_DEPTH_BUFFER_BIT);

        ghoul::opengl::ProgramObject* exitProgram = _exitPrograms[raycaster].get();
        if (exitProgram) {
            exitProgram->activate();
            raycaster->renderExitPoints(raycasterTask.renderData, *exitProgram);
            exitProgram->deactivate();
        }

<<<<<<< HEAD
        glBindFramebuffer(GL_FRAMEBUFFER, _gBuffers._framebuffer);
=======
        glBindFramebuffer(GL_FRAMEBUFFER, _gBuffers.framebuffer);
>>>>>>> 2806935c
        glm::vec3 cameraPosition;
        bool isCameraInside = raycaster->isCameraInside(
            raycasterTask.renderData,
            cameraPosition
        );
        ghoul::opengl::ProgramObject* raycastProgram = nullptr;

        if (isCameraInside) {
            raycastProgram = _insideRaycastPrograms[raycaster].get();
            if (raycastProgram) {
                raycastProgram->activate();
                raycastProgram->setUniform("cameraPosInRaycaster", cameraPosition);
            }
            else {
                raycastProgram = _insideRaycastPrograms[raycaster].get();
                raycastProgram->activate();
                raycastProgram->setUniform("cameraPosInRaycaster", cameraPosition);
            }
        }
        else {
            raycastProgram = _raycastPrograms[raycaster].get();
            if (raycastProgram) {
                raycastProgram->activate();
            }
            else {
                raycastProgram = _raycastPrograms[raycaster].get();
                raycastProgram->activate();
            }
        }

        if (raycastProgram) {
            raycaster->preRaycast(_raycastData[raycaster], *raycastProgram);

            ghoul::opengl::TextureUnit exitColorTextureUnit;
            exitColorTextureUnit.activate();
            glBindTexture(GL_TEXTURE_2D, _exitColorTexture);
            raycastProgram->setUniform("exitColorTexture", exitColorTextureUnit);

            ghoul::opengl::TextureUnit exitDepthTextureUnit;
            exitDepthTextureUnit.activate();
            glBindTexture(GL_TEXTURE_2D, _exitDepthTexture);
            raycastProgram->setUniform("exitDepthTexture", exitDepthTextureUnit);

            ghoul::opengl::TextureUnit mainDepthTextureUnit;
            mainDepthTextureUnit.activate();
<<<<<<< HEAD
            glBindTexture(GL_TEXTURE_2D, _gBuffers._depthTexture);
=======
            glBindTexture(GL_TEXTURE_2D_MULTISAMPLE, _gBuffers.depthTexture);
>>>>>>> 2806935c
            raycastProgram->setUniform("mainDepthTexture", mainDepthTextureUnit);

            raycastProgram->setUniform("windowSize", static_cast<glm::vec2>(_resolution));

            glDisable(GL_DEPTH_TEST);
            glDepthMask(false);
            if (isCameraInside) {
                glBindVertexArray(_screenQuad);
                glDrawArrays(GL_TRIANGLES, 0, 6);
                glBindVertexArray(0);
            }
            else {
                raycaster->renderEntryPoints(raycasterTask.renderData, *raycastProgram);
            }
            glDepthMask(true);
            glEnable(GL_DEPTH_TEST);

            raycaster->postRaycast(_raycastData[raycaster], *raycastProgram);
            raycastProgram->deactivate();
        }
        else {
            LWARNING("Raycaster is not attached when trying to perform raycaster task");
        }
    }
}

void FramebufferRenderer::performDeferredTasks(
                                             const std::vector<DeferredcasterTask>& tasks
                                              )
{   
    for (const DeferredcasterTask& deferredcasterTask : tasks) {
        Deferredcaster* deferredcaster = deferredcasterTask.deferredcaster;

        ghoul::opengl::ProgramObject* deferredcastProgram = nullptr;

        if (deferredcastProgram != _deferredcastPrograms[deferredcaster].get()
            || deferredcastProgram == nullptr)
        {
            deferredcastProgram = _deferredcastPrograms[deferredcaster].get();
        }

        if (deferredcastProgram) {
            _pingPongIndex = _pingPongIndex == 0 ? 1 : 0;
            int fromIndex = _pingPongIndex == 0 ? 1 : 0;
            glDrawBuffers(1, &ColorAttachment01Array[_pingPongIndex]);
            glDisablei(GL_BLEND, 0);
            glDisablei(GL_BLEND, 1);

            deferredcastProgram->activate();

            // adding G-Buffer
            ghoul::opengl::TextureUnit mainDColorTextureUnit;
            mainDColorTextureUnit.activate();
<<<<<<< HEAD
            glBindTexture(
                GL_TEXTURE_2D,
=======
            //glBindTexture(GL_TEXTURE_2D_MULTISAMPLE, _gBuffers._colorTexture);
            glBindTexture(
                GL_TEXTURE_2D_MULTISAMPLE,
>>>>>>> 2806935c
                _pingPongBuffers.colorTexture[fromIndex]
            );
            deferredcastProgram->setUniform(
                "mainColorTexture",
                mainDColorTextureUnit
            );

            ghoul::opengl::TextureUnit mainPositionTextureUnit;
            mainPositionTextureUnit.activate();
<<<<<<< HEAD
            glBindTexture(GL_TEXTURE_2D, _gBuffers._positionTexture);
=======
            glBindTexture(GL_TEXTURE_2D_MULTISAMPLE, _gBuffers.positionTexture);
>>>>>>> 2806935c
            deferredcastProgram->setUniform(
                "mainPositionTexture",
                mainPositionTextureUnit
            );

            ghoul::opengl::TextureUnit mainNormalTextureUnit;
            mainNormalTextureUnit.activate();
<<<<<<< HEAD
            glBindTexture(GL_TEXTURE_2D, _gBuffers._normalTexture);
=======
            glBindTexture(GL_TEXTURE_2D_MULTISAMPLE, _gBuffers.normalTexture);
>>>>>>> 2806935c
            deferredcastProgram->setUniform(
                "mainNormalTexture",
                mainNormalTextureUnit
            );

<<<<<<< HEAD
=======
            deferredcastProgram->setUniform("nAaSamples", _nAaSamples);
            
>>>>>>> 2806935c
            deferredcaster->preRaycast(
                deferredcasterTask.renderData,
                _deferredcastData[deferredcaster],
                *deferredcastProgram
            );

            glDisable(GL_DEPTH_TEST);
            glDepthMask(false);

            glBindVertexArray(_screenQuad);
            glDrawArrays(GL_TRIANGLES, 0, 6);
            glBindVertexArray(0);

            glDepthMask(true);
            glEnable(GL_DEPTH_TEST);

            deferredcaster->postRaycast(
                deferredcasterTask.renderData,
                _deferredcastData[deferredcaster],
                *deferredcastProgram
            );

            deferredcastProgram->deactivate();
        }
        else {
            LWARNING(
                "Deferredcaster is not attached when trying to perform deferred task"
            );
        }
    }
}

void FramebufferRenderer::setResolution(glm::ivec2 res) {
    _resolution = std::move(res);
    _dirtyResolution = true;
}

void FramebufferRenderer::disableHDR(bool disable) {
    _disableHDR = std::move(disable);
}

<<<<<<< HEAD
=======
void FramebufferRenderer::setDisableHDR(bool disable) {
    _disableHDR = std::move(disable);
}

>>>>>>> 2806935c
void FramebufferRenderer::setHDRExposure(float hdrExposure) {
    ghoul_assert(hdrExposure > 0.f, "HDR exposure must be greater than zero");
    _hdrExposure = std::move(hdrExposure);
    updateRendererData();
}

void FramebufferRenderer::setGamma(float gamma) {
    ghoul_assert(gamma > 0.f, "Gamma value must be greater than zero");
    _gamma = std::move(gamma);
<<<<<<< HEAD
}

void FramebufferRenderer::setHue(float hue) {
    _hue = std::move(hue);
}

void FramebufferRenderer::setValue(float value) {
    _value = std::move(value);
}

void FramebufferRenderer::setSaturation(float sat) {
    _saturation = std::move(sat);
}

void FramebufferRenderer::enableFXAA(bool enable) {
    _enableFXAA = std::move(enable);
=======
}

void FramebufferRenderer::setHue(float hue) {
    _hue = std::move(hue);
}

void FramebufferRenderer::setValue(float value) {
    _value = std::move(value);
}

void FramebufferRenderer::setSaturation(float sat) {
    _saturation = std::move(sat);
}

int FramebufferRenderer::nAaSamples() const {
    return _nAaSamples;
>>>>>>> 2806935c
}

void FramebufferRenderer::updateRendererData() {
    ghoul::Dictionary dict;
    dict.setValue("fragmentRendererPath", std::string(RenderFragmentShaderPath));
    dict.setValue("hdrExposure", std::to_string(_hdrExposure));
    dict.setValue("disableHDR", std::to_string(_disableHDR));
    _rendererData = dict;
    global::renderEngine.setRendererData(dict);
}

} // namespace openspace<|MERGE_RESOLUTION|>--- conflicted
+++ resolved
@@ -63,11 +63,6 @@
         "renderedTexture", "inverseScreenSize"
     };
 
-    constexpr const std::array<const char*, 8> HDRUniformNames = {
-        "hdrFeedingTexture", "blackoutFactor", "hdrExposure", "gamma", 
-        "Hue", "Saturation", "Value", "nAaSamples"
-    };
-
     constexpr const char* ExitFragmentShaderPath =
         "${SHADERS}/framebuffer/exitframebuffer.frag";
     constexpr const char* RaycastFragmentShaderPath =
@@ -168,17 +163,6 @@
     glGetIntegerv(GL_FRAMEBUFFER_BINDING, &_defaultFBO);
 
     // GBuffers
-<<<<<<< HEAD
-    glGenTextures(1, &_gBuffers._colorTexture);
-    glGenTextures(1, &_gBuffers._depthTexture);
-    glGenTextures(1, &_gBuffers._positionTexture);
-    glGenTextures(1, &_gBuffers._normalTexture);
-    glGenFramebuffers(1, &_gBuffers._framebuffer);
-
-    // PingPong Buffers
-    // The first pingpong buffer shares the color texture with the renderbuffer:
-    _pingPongBuffers.colorTexture[0] = _gBuffers._colorTexture;
-=======
     glGenTextures(1, &_gBuffers.colorTexture);
     glGenTextures(1, &_gBuffers.depthTexture);
     glGenTextures(1, &_gBuffers.positionTexture);
@@ -188,7 +172,6 @@
     // PingPong Buffers
     // The first pingpong buffer shares the color texture with the renderbuffer:
     _pingPongBuffers.colorTexture[0] = _gBuffers.colorTexture;
->>>>>>> 2806935c
     glGenTextures(1, &_pingPongBuffers.colorTexture[1]);
     glGenFramebuffers(1, &_pingPongBuffers.framebuffer);
     
@@ -198,15 +181,12 @@
     glGenFramebuffers(1, &_exitFramebuffer);
 
     // HDR / Filtering Buffers
-    glGenFramebuffers(1, &_hdrBuffers._hdrFilteringFramebuffer);
-    glGenTextures(1, &_hdrBuffers._hdrFilteringTexture);
-<<<<<<< HEAD
+    glGenFramebuffers(1, &_hdrBuffers.hdrFilteringFramebuffer);
+    glGenTextures(1, &_hdrBuffers.hdrFilteringTexture);
 
     // FXAA Buffers
-    glGenFramebuffers(1, &_fxaaBuffers._fxaaFramebuffer);
-    glGenTextures(1, &_fxaaBuffers._fxaaTexture);
-=======
->>>>>>> 2806935c
+    glGenFramebuffers(1, &_fxaaBuffers.fxaaFramebuffer);
+    glGenTextures(1, &_fxaaBuffers.fxaaTexture);
 
     // Allocate Textures/Buffers Memory
     updateResolution();
@@ -217,55 +197,29 @@
     //==============================//
     //=====  GBuffers Buffers  =====//
     //==============================//
-<<<<<<< HEAD
-    glBindFramebuffer(GL_FRAMEBUFFER, _gBuffers._framebuffer);
+    glBindFramebuffer(GL_FRAMEBUFFER, _gBuffers.framebuffer);
     glFramebufferTexture(
         GL_FRAMEBUFFER,
         GL_COLOR_ATTACHMENT0,
-        _gBuffers._colorTexture,
+        _gBuffers.colorTexture,
         0
     );
     glFramebufferTexture(
         GL_FRAMEBUFFER,
         GL_COLOR_ATTACHMENT1,
-        _gBuffers._positionTexture,
-=======
-    glBindFramebuffer(GL_FRAMEBUFFER, _gBuffers.framebuffer);
-    glFramebufferTexture2D(
-        GL_FRAMEBUFFER,
-        GL_COLOR_ATTACHMENT0,
-        GL_TEXTURE_2D_MULTISAMPLE,
-        _gBuffers.colorTexture,
-        0
-    );
-    glFramebufferTexture2D(
-        GL_FRAMEBUFFER,
-        GL_COLOR_ATTACHMENT1,
-        GL_TEXTURE_2D_MULTISAMPLE,
         _gBuffers.positionTexture,
->>>>>>> 2806935c
         0
     );
     glFramebufferTexture(
         GL_FRAMEBUFFER,
         GL_COLOR_ATTACHMENT2,
-<<<<<<< HEAD
-        _gBuffers._normalTexture,
-=======
-        GL_TEXTURE_2D_MULTISAMPLE,
         _gBuffers.normalTexture,
->>>>>>> 2806935c
         0
     );
     glFramebufferTexture(
         GL_FRAMEBUFFER,
         GL_DEPTH_ATTACHMENT,
-<<<<<<< HEAD
-        _gBuffers._depthTexture,
-=======
-        GL_TEXTURE_2D_MULTISAMPLE,
         _gBuffers.depthTexture,
->>>>>>> 2806935c
         0
     );
 
@@ -278,7 +232,6 @@
     //=====  PingPong Buffers  =====//
     //==============================//
     glBindFramebuffer(GL_FRAMEBUFFER, _pingPongBuffers.framebuffer);
-<<<<<<< HEAD
     glFramebufferTexture(
         GL_FRAMEBUFFER,
         GL_COLOR_ATTACHMENT0,
@@ -294,28 +247,7 @@
     glFramebufferTexture(
         GL_FRAMEBUFFER,
         GL_DEPTH_ATTACHMENT,
-        _gBuffers._depthTexture,
-=======
-    glFramebufferTexture2D(
-        GL_FRAMEBUFFER,
-        GL_COLOR_ATTACHMENT0,
-        GL_TEXTURE_2D_MULTISAMPLE,
-        _pingPongBuffers.colorTexture[0],
-        0
-    );
-    glFramebufferTexture2D(
-        GL_FRAMEBUFFER,
-        GL_COLOR_ATTACHMENT1,
-        GL_TEXTURE_2D_MULTISAMPLE,
-        _pingPongBuffers.colorTexture[1],
-        0
-    );
-    glFramebufferTexture2D(
-        GL_FRAMEBUFFER,
-        GL_DEPTH_ATTACHMENT,
-        GL_TEXTURE_2D_MULTISAMPLE,
         _gBuffers.depthTexture,
->>>>>>> 2806935c
         0
     );
 
@@ -350,56 +282,40 @@
     //===================================//
     //=====  HDR/Filtering Buffers  =====//
     //===================================//
-    glBindFramebuffer(GL_FRAMEBUFFER, _hdrBuffers._hdrFilteringFramebuffer);
-<<<<<<< HEAD
+    glBindFramebuffer(GL_FRAMEBUFFER, _hdrBuffers.hdrFilteringFramebuffer);
     glFramebufferTexture(
         GL_FRAMEBUFFER,
         GL_COLOR_ATTACHMENT0,
-=======
-    glFramebufferTexture2D(
-        GL_FRAMEBUFFER,
-        GL_COLOR_ATTACHMENT0,
-        GL_TEXTURE_2D,
->>>>>>> 2806935c
-        _hdrBuffers._hdrFilteringTexture,
+        _hdrBuffers.hdrFilteringTexture,
         0
     );
 
     status = glCheckFramebufferStatus(GL_FRAMEBUFFER);
     if (status != GL_FRAMEBUFFER_COMPLETE) {
         LERROR("HDR/Filtering framebuffer is not complete");
-<<<<<<< HEAD
     }
 
     //===================================//
     //==========  FXAA Buffers  =========//
     //===================================//
-    glBindFramebuffer(GL_FRAMEBUFFER, _fxaaBuffers._fxaaFramebuffer);
+    glBindFramebuffer(GL_FRAMEBUFFER, _fxaaBuffers.fxaaFramebuffer);
     glFramebufferTexture(
         GL_FRAMEBUFFER,
         GL_COLOR_ATTACHMENT0,
-        _fxaaBuffers._fxaaTexture,
+        _fxaaBuffers.fxaaTexture,
         0
     );
 
     status = glCheckFramebufferStatus(GL_FRAMEBUFFER);
     if (status != GL_FRAMEBUFFER_COMPLETE) {
         LERROR("FXAA framebuffer is not complete");
-=======
->>>>>>> 2806935c
     }
 
     // JCC: Moved to here to avoid NVidia: "Program/shader state performance warning"
     // Building programs
     updateHDRAndFiltering();
-<<<<<<< HEAD
     updateFXAA();
     updateDeferredcastData();
-=======
-    updateDeferredcastData();
-
-    _dirtyMsaaSamplingPattern = true;
->>>>>>> 2806935c
 
     // Sets back to default FBO
     glBindFramebuffer(GL_FRAMEBUFFER, _defaultFBO);
@@ -420,56 +336,35 @@
         _hdrUniformCache, 
         HDRUniformNames
     );
-<<<<<<< HEAD
     ghoul::opengl::updateUniformLocations(
         *_fxaaProgram,
         _fxaaUniformCache,
         FXAAUniformNames
     );
-=======
->>>>>>> 2806935c
 
     global::raycasterManager.addListener(*this);
     global::deferredcasterManager.addListener(*this);
 
     // Default GL State for Blending
     glBlendFunc(GL_SRC_ALPHA, GL_ONE_MINUS_SRC_ALPHA);
-<<<<<<< HEAD
-=======
-
->>>>>>> 2806935c
 }
 
 void FramebufferRenderer::deinitialize() {
     LINFO("Deinitializing FramebufferRenderer");
 
-<<<<<<< HEAD
-    glDeleteFramebuffers(1, &_gBuffers._framebuffer);
-    glDeleteFramebuffers(1, &_exitFramebuffer);
-    glDeleteFramebuffers(1, &_hdrBuffers._hdrFilteringFramebuffer);
-    glDeleteFramebuffers(1, &_fxaaBuffers._fxaaFramebuffer);
-    glDeleteFramebuffers(1, &_pingPongBuffers.framebuffer);
-
-    glDeleteTextures(1, &_gBuffers._colorTexture);
-    glDeleteTextures(1, &_gBuffers._depthTexture);
-
-    glDeleteTextures(1, &_hdrBuffers._hdrFilteringTexture);
-    glDeleteTextures(1, &_fxaaBuffers._fxaaTexture);
-    glDeleteTextures(1, &_gBuffers._positionTexture);
-    glDeleteTextures(1, &_gBuffers._normalTexture);
-=======
     glDeleteFramebuffers(1, &_gBuffers.framebuffer);
     glDeleteFramebuffers(1, &_exitFramebuffer);
-    glDeleteFramebuffers(1, &_hdrBuffers._hdrFilteringFramebuffer);
+    glDeleteFramebuffers(1, &_hdrBuffers.hdrFilteringFramebuffer);
+    glDeleteFramebuffers(1, &_fxaaBuffers.fxaaFramebuffer);
     glDeleteFramebuffers(1, &_pingPongBuffers.framebuffer);
 
     glDeleteTextures(1, &_gBuffers.colorTexture);
     glDeleteTextures(1, &_gBuffers.depthTexture);
 
-    glDeleteTextures(1, &_hdrBuffers._hdrFilteringTexture);
+    glDeleteTextures(1, &_hdrBuffers.hdrFilteringTexture);
+    glDeleteTextures(1, &_fxaaBuffers.fxaaTexture);
     glDeleteTextures(1, &_gBuffers.positionTexture);
     glDeleteTextures(1, &_gBuffers.normalTexture);
->>>>>>> 2806935c
     
     glDeleteTextures(1, &_pingPongBuffers.colorTexture[1]);
 
@@ -495,7 +390,6 @@
     _dirtyDeferredcastData = true;
 }
 
-<<<<<<< HEAD
 void FramebufferRenderer::applyTMO(float blackoutFactor) {
     const bool doPerformanceMeasurements = global::performanceManager.isEnabled();
     std::unique_ptr<performance::PerformanceMeasurement> perfInternal;
@@ -527,23 +421,10 @@
     _hdrFilteringProgram->setUniform(_hdrUniformCache.Saturation, _saturation);
     _hdrFilteringProgram->setUniform(_hdrUniformCache.Value, _value);
 
-=======
-void FramebufferRenderer::resolveMSAA(float blackoutFactor) {
-    _resolveProgram->activate();
-
-    ghoul::opengl::TextureUnit mainColorTextureUnit;
-    mainColorTextureUnit.activate();
-
-    glBindTexture(GL_TEXTURE_2D_MULTISAMPLE, _gBuffers.colorTexture);
-    _resolveProgram->setUniform(_uniformCache.mainColorTexture, mainColorTextureUnit);
-    _resolveProgram->setUniform(_uniformCache.blackoutFactor, blackoutFactor);
-    _resolveProgram->setUniform(_uniformCache.nAaSamples, _nAaSamples);
->>>>>>> 2806935c
     glBindVertexArray(_screenQuad);
     glDrawArrays(GL_TRIANGLES, 0, 6);
     glBindVertexArray(0);
 
-<<<<<<< HEAD
     _hdrFilteringProgram->deactivate();
 }
 
@@ -554,52 +435,16 @@
     if (doPerformanceMeasurements) {
         perfInternal = std::make_unique<performance::PerformanceMeasurement>(
             "FramebufferRenderer::render::FXAA"
-=======
-    _resolveProgram->deactivate();
-}
-
-void FramebufferRenderer::applyTMO(float blackoutFactor) {
-    const bool doPerformanceMeasurements = global::performanceManager.isEnabled();
-    std::unique_ptr<performance::PerformanceMeasurement> perfInternal;
-    
-    if (doPerformanceMeasurements) {
-        perfInternal = std::make_unique<performance::PerformanceMeasurement>(
-            "FramebufferRenderer::render::TMO"
->>>>>>> 2806935c
-            );
-    }
-    _hdrFilteringProgram->activate();
-
-    ghoul::opengl::TextureUnit hdrFeedingTextureUnit;
-    hdrFeedingTextureUnit.activate();
-    glBindTexture(
-        GL_TEXTURE_2D_MULTISAMPLE,
-        _pingPongBuffers.colorTexture[_pingPongIndex]
-    );
-    
-    _hdrFilteringProgram->setUniform(
-        _hdrUniformCache.hdrFeedingTexture,
-        hdrFeedingTextureUnit
-    );
-
-
-    _hdrFilteringProgram->setUniform(_hdrUniformCache.blackoutFactor, blackoutFactor);
-    _hdrFilteringProgram->setUniform(_hdrUniformCache.hdrExposure, _hdrExposure);
-    _hdrFilteringProgram->setUniform(_hdrUniformCache.gamma, _gamma);
-    _hdrFilteringProgram->setUniform(_hdrUniformCache.Hue, _hue);
-    _hdrFilteringProgram->setUniform(_hdrUniformCache.Saturation, _saturation);
-    _hdrFilteringProgram->setUniform(_hdrUniformCache.Value, _value);
-    _hdrFilteringProgram->setUniform(_hdrUniformCache.nAaSamples, _nAaSamples);
-
-
-<<<<<<< HEAD
+            );
+    }
+
     _fxaaProgram->activate();
 
     ghoul::opengl::TextureUnit renderedTextureUnit;
     renderedTextureUnit.activate();
     glBindTexture(
         GL_TEXTURE_2D,
-        _fxaaBuffers._fxaaTexture
+        _fxaaBuffers.fxaaTexture
     );
 
     _fxaaProgram->setUniform(
@@ -610,17 +455,11 @@
     glm::vec2 inverseScreenSize(1.f/_resolution.x, 1.f/_resolution.y);
     _fxaaProgram->setUniform(_fxaaUniformCache.inverseScreenSize, inverseScreenSize);
 
-=======
->>>>>>> 2806935c
     glBindVertexArray(_screenQuad);
     glDrawArrays(GL_TRIANGLES, 0, 6);
     glBindVertexArray(0);
 
-<<<<<<< HEAD
     _fxaaProgram->deactivate();
-=======
-    _hdrFilteringProgram->deactivate();
->>>>>>> 2806935c
 }
 
 void FramebufferRenderer::update() {
@@ -654,7 +493,6 @@
             HDRUniformNames
         );
     }
-<<<<<<< HEAD
 
     if (_fxaaProgram->isDirty()) {
         _fxaaProgram->rebuildFromFile();
@@ -665,8 +503,6 @@
             FXAAUniformNames
         );
     }
-=======
->>>>>>> 2806935c
 
     using K = VolumeRaycaster*;
     using V = std::unique_ptr<ghoul::opengl::ProgramObject>;
@@ -720,8 +556,7 @@
 }
 
 void FramebufferRenderer::updateResolution() {
-<<<<<<< HEAD
-    glBindTexture(GL_TEXTURE_2D, _gBuffers._colorTexture);
+    glBindTexture(GL_TEXTURE_2D, _gBuffers.colorTexture);
     glTexImage2D(
         GL_TEXTURE_2D,
         0,
@@ -732,41 +567,56 @@
         GL_RGBA,
         GL_FLOAT,
         nullptr
-=======
-    glBindTexture(GL_TEXTURE_2D_MULTISAMPLE, _gBuffers.colorTexture);
-    glTexImage2DMultisample(
-        GL_TEXTURE_2D_MULTISAMPLE,
-        _nAaSamples,
+    );
+    glTexParameteri(GL_TEXTURE_2D, GL_TEXTURE_MAG_FILTER, GL_LINEAR);
+    glTexParameteri(GL_TEXTURE_2D, GL_TEXTURE_MIN_FILTER, GL_LINEAR);
+
+    glBindTexture(GL_TEXTURE_2D, _gBuffers.positionTexture);
+    glTexImage2D(
+        GL_TEXTURE_2D,
+        0,
         GL_RGBA32F,
         _resolution.x,
         _resolution.y,
-        GL_TRUE
->>>>>>> 2806935c
+        0,
+        GL_RGBA,
+        GL_FLOAT,
+        nullptr
     );
     glTexParameteri(GL_TEXTURE_2D, GL_TEXTURE_MAG_FILTER, GL_LINEAR);
     glTexParameteri(GL_TEXTURE_2D, GL_TEXTURE_MIN_FILTER, GL_LINEAR);
 
-<<<<<<< HEAD
-    glBindTexture(GL_TEXTURE_2D, _gBuffers._positionTexture);
+    glBindTexture(GL_TEXTURE_2D, _gBuffers.normalTexture);
     glTexImage2D(
         GL_TEXTURE_2D,
         0,
-=======
-    glBindTexture(GL_TEXTURE_2D_MULTISAMPLE, _gBuffers.positionTexture);
-    glTexImage2DMultisample(
-        GL_TEXTURE_2D_MULTISAMPLE,
-        _nAaSamples,
->>>>>>> 2806935c
         GL_RGBA32F,
         _resolution.x,
         _resolution.y,
-        GL_TRUE
+        0,
+        GL_RGBA,
+        GL_FLOAT,
+        nullptr
     );
     glTexParameteri(GL_TEXTURE_2D, GL_TEXTURE_MAG_FILTER, GL_LINEAR);
     glTexParameteri(GL_TEXTURE_2D, GL_TEXTURE_MIN_FILTER, GL_LINEAR);
 
-<<<<<<< HEAD
-    glBindTexture(GL_TEXTURE_2D, _gBuffers._normalTexture);
+    glBindTexture(GL_TEXTURE_2D, _gBuffers.depthTexture);
+    glTexImage2D(
+        GL_TEXTURE_2D,
+        0,
+        GL_DEPTH_COMPONENT32F,
+        _resolution.x,
+        _resolution.y,
+        0,
+        GL_DEPTH_COMPONENT,
+        GL_FLOAT,
+        nullptr
+    );
+    glTexParameteri(GL_TEXTURE_2D, GL_TEXTURE_MAG_FILTER, GL_LINEAR);
+    glTexParameteri(GL_TEXTURE_2D, GL_TEXTURE_MIN_FILTER, GL_LINEAR);
+
+    glBindTexture(GL_TEXTURE_2D, _pingPongBuffers.colorTexture[1]);
     glTexImage2D(
         GL_TEXTURE_2D,
         0,
@@ -781,113 +631,38 @@
     glTexParameteri(GL_TEXTURE_2D, GL_TEXTURE_MAG_FILTER, GL_LINEAR);
     glTexParameteri(GL_TEXTURE_2D, GL_TEXTURE_MIN_FILTER, GL_LINEAR);
 
-    glBindTexture(GL_TEXTURE_2D, _gBuffers._depthTexture);
-    glTexImage2D(
-        GL_TEXTURE_2D,
-        0,
-        GL_DEPTH_COMPONENT32F,
-        _resolution.x,
-        _resolution.y,
-        0,
-        GL_DEPTH_COMPONENT,
-        GL_FLOAT,
-        nullptr
-    );
-    glTexParameteri(GL_TEXTURE_2D, GL_TEXTURE_MAG_FILTER, GL_LINEAR);
-    glTexParameteri(GL_TEXTURE_2D, GL_TEXTURE_MIN_FILTER, GL_LINEAR);
-=======
-    glBindTexture(GL_TEXTURE_2D_MULTISAMPLE, _gBuffers.normalTexture);
->>>>>>> 2806935c
-
-    glBindTexture(GL_TEXTURE_2D, _pingPongBuffers.colorTexture[1]);
+    // HDR / Filtering
+    glBindTexture(GL_TEXTURE_2D, _hdrBuffers.hdrFilteringTexture);
     glTexImage2D(
         GL_TEXTURE_2D,
         0,
         GL_RGBA32F,
         _resolution.x,
         _resolution.y,
-<<<<<<< HEAD
         0,
         GL_RGBA,
         GL_FLOAT,
         nullptr
-=======
-        GL_TRUE
->>>>>>> 2806935c
     );
     glTexParameteri(GL_TEXTURE_2D, GL_TEXTURE_MAG_FILTER, GL_LINEAR);
     glTexParameteri(GL_TEXTURE_2D, GL_TEXTURE_MIN_FILTER, GL_LINEAR);
 
-<<<<<<< HEAD
-    // HDR / Filtering
-    glBindTexture(GL_TEXTURE_2D, _hdrBuffers._hdrFilteringTexture);
+    // FXAA
+    glBindTexture(GL_TEXTURE_2D, _fxaaBuffers.fxaaTexture);
     glTexImage2D(
         GL_TEXTURE_2D,
         0,
-        GL_RGBA32F,
+        GL_RGBA,
         _resolution.x,
         _resolution.y,
         0,
         GL_RGBA,
         GL_FLOAT,
         nullptr
-=======
-    glBindTexture(GL_TEXTURE_2D_MULTISAMPLE, _gBuffers.depthTexture);
-    glTexImage2DMultisample(
-        GL_TEXTURE_2D_MULTISAMPLE,
-        _nAaSamples,
-        GL_DEPTH_COMPONENT32F,
-        _resolution.x,
-        _resolution.y,
-        GL_TRUE
->>>>>>> 2806935c
     );
     glTexParameteri(GL_TEXTURE_2D, GL_TEXTURE_MAG_FILTER, GL_LINEAR);
     glTexParameteri(GL_TEXTURE_2D, GL_TEXTURE_MIN_FILTER, GL_LINEAR);
 
-<<<<<<< HEAD
-    // FXAA
-    glBindTexture(GL_TEXTURE_2D, _fxaaBuffers._fxaaTexture);
-    glTexImage2D(
-        GL_TEXTURE_2D,
-        0,
-        GL_RGBA,
-=======
-    glBindTexture(GL_TEXTURE_2D_MULTISAMPLE, _pingPongBuffers.colorTexture[1]);
-    glTexImage2DMultisample(
-        GL_TEXTURE_2D_MULTISAMPLE,
-        _nAaSamples,
-        GL_RGBA32F,
-        _resolution.x,
-        _resolution.y,
-        GL_TRUE
-    );
-
-
-    // HDR / Filtering
-    glBindTexture(GL_TEXTURE_2D, _hdrBuffers._hdrFilteringTexture);
-
-    glTexImage2D(
-        GL_TEXTURE_2D,
-        0,
-        GL_RGBA32F,
->>>>>>> 2806935c
-        _resolution.x,
-        _resolution.y,
-        0,
-        GL_RGBA,
-        GL_FLOAT,
-        nullptr
-    );
-    glTexParameteri(GL_TEXTURE_2D, GL_TEXTURE_MAG_FILTER, GL_LINEAR);
-    glTexParameteri(GL_TEXTURE_2D, GL_TEXTURE_MIN_FILTER, GL_LINEAR);
-
-<<<<<<< HEAD
-=======
-    glTexParameteri(GL_TEXTURE_2D, GL_TEXTURE_MAG_FILTER, GL_LINEAR);
-    glTexParameteri(GL_TEXTURE_2D, GL_TEXTURE_MIN_FILTER, GL_LINEAR);
-
->>>>>>> 2806935c
     // Volume Rendering Textures
     glBindTexture(GL_TEXTURE_2D, _exitColorTexture);
     glTexImage2D(
@@ -1060,7 +835,6 @@
     //_hdrFilteringProgram->setIgnoreUniformLocationError(IgnoreError::Yes);
 }
 
-<<<<<<< HEAD
 void FramebufferRenderer::updateFXAA() {
     _fxaaProgram = ghoul::opengl::ProgramObject::Build(
         "FXAA Program",
@@ -1072,8 +846,6 @@
     //_fxaaProgram->setIgnoreUniformLocationError(IgnoreError::Yes);
 }
 
-=======
->>>>>>> 2806935c
 void FramebufferRenderer::render(Scene* scene, Camera* camera, float blackoutFactor) {
     // Set OpenGL default rendering state
     glGetIntegerv(GL_FRAMEBUFFER_BINDING, &_defaultFBO);
@@ -1102,11 +874,7 @@
     }    
 
     // deferred g-buffer
-<<<<<<< HEAD
-    glBindFramebuffer(GL_FRAMEBUFFER, _gBuffers._framebuffer);
-=======
     glBindFramebuffer(GL_FRAMEBUFFER, _gBuffers.framebuffer);
->>>>>>> 2806935c
     glDrawBuffers(3, ColorAttachment012Array);
     glClear(GL_COLOR_BUFFER_BIT | GL_DEPTH_BUFFER_BIT);
     
@@ -1166,9 +934,8 @@
     // Disabling depth test for filtering and hdr
     glDisable(GL_DEPTH_TEST);
     
-<<<<<<< HEAD
     if (_enableFXAA) {
-        glBindFramebuffer(GL_FRAMEBUFFER, _fxaaBuffers._fxaaFramebuffer);
+        glBindFramebuffer(GL_FRAMEBUFFER, _fxaaBuffers.fxaaFramebuffer);
     }
     else {
         // When applying the TMO, the result is saved to the default FBO to be displayed
@@ -1184,19 +951,6 @@
     if (_enableFXAA) {
         glBindFramebuffer(GL_FRAMEBUFFER, _defaultFBO);
         applyFXAA();
-=======
-    // When applying the TMO, the result is saved to the default FBO to be displayed
-    // by the Operating System. Also, the resolve procedure is executed in this step.
-    glBindFramebuffer(GL_FRAMEBUFFER, _defaultFBO);
-    glViewport(0, 0, _resolution.x, _resolution.y);
-    
-    if (_disableHDR) {
-        resolveMSAA(blackoutFactor);
-    }
-    else {
-        // Apply the selected TMO on the results and resolve the result for the default FBO
-        applyTMO(blackoutFactor);
->>>>>>> 2806935c
     }
     
 }
@@ -1215,11 +969,7 @@
             exitProgram->deactivate();
         }
 
-<<<<<<< HEAD
-        glBindFramebuffer(GL_FRAMEBUFFER, _gBuffers._framebuffer);
-=======
         glBindFramebuffer(GL_FRAMEBUFFER, _gBuffers.framebuffer);
->>>>>>> 2806935c
         glm::vec3 cameraPosition;
         bool isCameraInside = raycaster->isCameraInside(
             raycasterTask.renderData,
@@ -1265,11 +1015,7 @@
 
             ghoul::opengl::TextureUnit mainDepthTextureUnit;
             mainDepthTextureUnit.activate();
-<<<<<<< HEAD
-            glBindTexture(GL_TEXTURE_2D, _gBuffers._depthTexture);
-=======
-            glBindTexture(GL_TEXTURE_2D_MULTISAMPLE, _gBuffers.depthTexture);
->>>>>>> 2806935c
+            glBindTexture(GL_TEXTURE_2D, _gBuffers.depthTexture);
             raycastProgram->setUniform("mainDepthTexture", mainDepthTextureUnit);
 
             raycastProgram->setUniform("windowSize", static_cast<glm::vec2>(_resolution));
@@ -1323,14 +1069,8 @@
             // adding G-Buffer
             ghoul::opengl::TextureUnit mainDColorTextureUnit;
             mainDColorTextureUnit.activate();
-<<<<<<< HEAD
             glBindTexture(
                 GL_TEXTURE_2D,
-=======
-            //glBindTexture(GL_TEXTURE_2D_MULTISAMPLE, _gBuffers._colorTexture);
-            glBindTexture(
-                GL_TEXTURE_2D_MULTISAMPLE,
->>>>>>> 2806935c
                 _pingPongBuffers.colorTexture[fromIndex]
             );
             deferredcastProgram->setUniform(
@@ -1340,11 +1080,7 @@
 
             ghoul::opengl::TextureUnit mainPositionTextureUnit;
             mainPositionTextureUnit.activate();
-<<<<<<< HEAD
-            glBindTexture(GL_TEXTURE_2D, _gBuffers._positionTexture);
-=======
-            glBindTexture(GL_TEXTURE_2D_MULTISAMPLE, _gBuffers.positionTexture);
->>>>>>> 2806935c
+            glBindTexture(GL_TEXTURE_2D, _gBuffers.positionTexture);
             deferredcastProgram->setUniform(
                 "mainPositionTexture",
                 mainPositionTextureUnit
@@ -1352,21 +1088,12 @@
 
             ghoul::opengl::TextureUnit mainNormalTextureUnit;
             mainNormalTextureUnit.activate();
-<<<<<<< HEAD
-            glBindTexture(GL_TEXTURE_2D, _gBuffers._normalTexture);
-=======
-            glBindTexture(GL_TEXTURE_2D_MULTISAMPLE, _gBuffers.normalTexture);
->>>>>>> 2806935c
+            glBindTexture(GL_TEXTURE_2D, _gBuffers.normalTexture);
             deferredcastProgram->setUniform(
                 "mainNormalTexture",
                 mainNormalTextureUnit
             );
 
-<<<<<<< HEAD
-=======
-            deferredcastProgram->setUniform("nAaSamples", _nAaSamples);
-            
->>>>>>> 2806935c
             deferredcaster->preRaycast(
                 deferredcasterTask.renderData,
                 _deferredcastData[deferredcaster],
@@ -1404,17 +1131,10 @@
     _dirtyResolution = true;
 }
 
-void FramebufferRenderer::disableHDR(bool disable) {
-    _disableHDR = std::move(disable);
-}
-
-<<<<<<< HEAD
-=======
 void FramebufferRenderer::setDisableHDR(bool disable) {
     _disableHDR = std::move(disable);
 }
 
->>>>>>> 2806935c
 void FramebufferRenderer::setHDRExposure(float hdrExposure) {
     ghoul_assert(hdrExposure > 0.f, "HDR exposure must be greater than zero");
     _hdrExposure = std::move(hdrExposure);
@@ -1424,7 +1144,6 @@
 void FramebufferRenderer::setGamma(float gamma) {
     ghoul_assert(gamma > 0.f, "Gamma value must be greater than zero");
     _gamma = std::move(gamma);
-<<<<<<< HEAD
 }
 
 void FramebufferRenderer::setHue(float hue) {
@@ -1441,24 +1160,6 @@
 
 void FramebufferRenderer::enableFXAA(bool enable) {
     _enableFXAA = std::move(enable);
-=======
-}
-
-void FramebufferRenderer::setHue(float hue) {
-    _hue = std::move(hue);
-}
-
-void FramebufferRenderer::setValue(float value) {
-    _value = std::move(value);
-}
-
-void FramebufferRenderer::setSaturation(float sat) {
-    _saturation = std::move(sat);
-}
-
-int FramebufferRenderer::nAaSamples() const {
-    return _nAaSamples;
->>>>>>> 2806935c
 }
 
 void FramebufferRenderer::updateRendererData() {
