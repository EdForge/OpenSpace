import groovy.io.FileType

library('sharedSpace'); // jenkins-pipeline-lib

def url = 'https://github.com/OpenSpace/OpenSpace';
//def branch = env.BRANCH_NAME;
def branch =  "feature/visual-testing-try2"

@NonCPS
def readDir() {
  def dirsl = [];
  new File("${workspace}").eachDir() {
    dirs -> println dirs.getName() 
    if (!dirs.getName().startsWith('.')) {
      dirsl.add(dirs.getName());
    }
  }
  return dirs;
}

def moduleCMakeFlags() {
  def modules = [];
  // using new File doesn't work as it is not allowed in the sandbox
  
  if (isUnix()) {
     modules = sh(returnStdout: true, script: 'ls -d modules/*').trim().split('\n');
  };
  else {
    modules = bat(returnStdout: true, script: '@dir modules /b /ad /on').trim().split('\r\n');
  }

  def flags = '';
  for (module in modules) {
      flags += "-DOPENSPACE_MODULE_${module.toUpperCase()}=ON "
  }
  return flags;
}

//
// Pipeline start
//

<<<<<<< HEAD
// parallel master: {
//   node('master') {
//     stage('master/scm') {
//       deleteDir();
//       gitHelper.checkoutGit(url, branch);
//       helper.createDirectory('build');
//     }
//     stage('master/cppcheck/create') {
//       sh 'cppcheck --enable=all --xml --xml-version=2 -i ext --suppressions-list=support/cppcheck/suppressions.txt include modules src tests 2> build/cppcheck.xml';
//     }
//     stage('master/cloc/create') {
//       sh 'cloc --by-file --exclude-dir=build,data,ext --xml --out=build/cloc.xml --force-lang-def=support/cloc/langDef --quiet .';
//     }
//   }
// },
// linux: {
//   node('linux') {
//     stage('linux/scm') {
//       deleteDir()
//       gitHelper.checkoutGit(url, branch);
//     }
//     stage('linux/build') {
//         // Not sure why the linking of OpenSpaceTest takes so long
//         compileHelper.build(compileHelper.Make(), compileHelper.Gcc(), moduleCMakeFlags(), 'OpenSpace', 'build-all');
//     }
//     stage('linux/warnings') {
//       // compileHelper.recordCompileIssues(compileHelper.Gcc());
//     }
//     stage('linux/test') {
//       // testHelper.runUnitTests('build/OpenSpaceTest');
//     }
//   } // node('linux')
// },
windows: {
  node('windows') {
    ws(branch + '\\' +  env.BUILD_ID) {
      dir('OpenSpace') {
        stage('windows/scm') {
          deleteDir();
          gitHelper.checkoutGit(url, branch);
        }
        stage('windows/build') {
          compileHelper.build(compileHelper.VisualStudio(), compileHelper.VisualStudio(), moduleCMakeFlags(), '/p:Configuration=RelWithDebInfo', 'build-all');
        }
        stage('windows/warnings') {
          //compileHelper.recordCompileIssues(compileHelper.VisualStudio());
        }
        stage('windows/unit-tests') {
          //testHelper.runUnitTests('bin\\RelWithDebInfo\\OpenSpaceTest')
        }
      }
      stage('windows/visual-tests') {
        dir('OpenSpace') {
          testHelper.linkFolder(env.OPENSPACE_FILES + "\\sync_full", "sync", );
          testHelper.linkFolder(env.OPENSPACE_FILES + "\\cache_gdal", "cache_gdal");
        }
        testHelper.startTestRunner();
        testHelper.runUiTests()
        //commit new test images
        //copy test results to static dir
      }
      // def sha = gitHelper.getCommitSha();
      // stage('windows/pre-package') {
      //   packageHelper.createOpenSpaceTree(sha);
      //   packageHelper.addModuleFolders(sha)
      // }
      // stage('windows/package-archive') {
      //   packageHelper.createOpenSpaceArchives(sha);
      //   //copy archives to static dir
      // }
    } // node('windows')
  }
}
// osx: {
//   node('osx') {
//     stage('osx/scm') {
//       deleteDir();
//       gitHelper.checkoutGit(url, branch);
//     }
//     stage('osx/build') {
//         compileHelper.build(compileHelper.Xcode(), compileHelper.Clang(), moduleCMakeFlags(), '', 'build-all');
//     }
//     stage('osx/warnings') {
//       // compileHelper.recordCompileIssues(compileHelper.Clang());
//     }
//     stage('osx/test') {
//       // Currently, the unit tests are crashing on OS X
//       // testHelper.runUnitTests('build/Debug/OpenSpaceTest')
//     }
//   } // node('osx')
// }

// //
// // Post-build actions
// //
// node('master') {
//   stage('master/cppcheck/publish') {
//     // publishCppcheck(pattern: 'build/cppcheck.xml');
//   }
//   stage('master/cloc/publish') {
//     sloccountPublish(encoding: '', pattern: 'build/cloc.xml');
//   }
//   stage('master/notifications') {
//     slackHelper.sendChangeSetSlackMessage(currentBuild);
//   }
// }
=======
parallel tools: {
  node('tools') {
    stage('tools/scm') {
      deleteDir();
      gitHelper.checkoutGit(url, branch, false);
      helper.createDirectory('build');
    }
    stage('tools/cppcheck') {
      sh(
        script: 'cppcheck --enable=all --xml --xml-version=2 -i ext --suppressions-list=support/cppcheck/suppressions.txt include modules src tests 2> build/cppcheck.xml',
        label: 'CPPCheck'
      )
      recordIssues(
        id: 'tools-cppcheck',
        tool: cppCheck(pattern: 'build/cppcheck.xml')
      ) 
    }  
    cleanWs()
  } // node('tools')
},
linux_gcc_make: {
  if (env.USE_BUILD_OS_LINUX == 'true') {
    node('linux' && 'gcc') {
      stage('linux-gcc-make/scm') {
        deleteDir();
        gitHelper.checkoutGit(url, branch);
      }
      stage('linux-gcc-make/build') {
          def cmakeCompileOptions = moduleCMakeFlags();
          cmakeCompileOptions += ' -DMAKE_BUILD_TYPE=Release';
          // Not sure why the linking of OpenSpaceTest takes so long
          compileHelper.build(compileHelper.Make(), compileHelper.Gcc(), cmakeCompileOptions, 'OpenSpace', 'build-make');
          compileHelper.recordCompileIssues(compileHelper.Gcc());
      }
      stage('linux-gcc-make/test') {
        // testHelper.runUnitTests('build/OpenSpaceTest');
      }
      cleanWs()
    } // node('linux')
  }
},
linux_gcc_ninja: {
  if (env.USE_BUILD_OS_LINUX == 'true') {
    node('linux' && 'gcc') {
      stage('linux-gcc-ninja/scm') {
        deleteDir();
        gitHelper.checkoutGit(url, branch);
      }
      stage('linux-gcc-ninja/build') {
          def cmakeCompileOptions = moduleCMakeFlags();
          cmakeCompileOptions += '-DMAKE_BUILD_TYPE=Release';
          // Not sure why the linking of OpenSpaceTest takes so long
          compileHelper.build(compileHelper.Ninja(), compileHelper.Gcc(), cmakeCompileOptions, 'OpenSpace', 'build-ninja');
      }
      stage('linux-gcc-ninja/test') {
        // testHelper.runUnitTests('build/OpenSpaceTest');
      }
      cleanWs()
    } // node('linux')
  }
},
linux_clang_make: {
  if (env.USE_BUILD_OS_LINUX == 'true') {
    node('linux' && 'clang') {
      stage('linux-clang-make/scm') {
        deleteDir()
        gitHelper.checkoutGit(url, branch);
      }
      stage('linux-clang-make/build') {
          def cmakeCompileOptions = moduleCMakeFlags()
          cmakeCompileOptions += ' -DMAKE_BUILD_TYPE=Release'
          // Not sure why the linking of OpenSpaceTest takes so long
          compileHelper.build(compileHelper.Make(), compileHelper.Clang(), cmakeCompileOptions, 'OpenSpace', 'build-make');
          compileHelper.recordCompileIssues(compileHelper.Clang());
      }
      stage('linux-clang-make/test') {
        // testHelper.runUnitTests('build/OpenSpaceTest');
      }
      cleanWs()
    } // node('linux')
  }
},
linux_clang_ninja: {
  if (env.USE_BUILD_OS_LINUX == 'true') {
    node('linux' && 'clang') {
      stage('linux-clang-ninja/scm') {
        deleteDir()
        gitHelper.checkoutGit(url, branch);
      }
      stage('linux-clang-ninja/build') {
          def cmakeCompileOptions = moduleCMakeFlags()
          cmakeCompileOptions += '-DMAKE_BUILD_TYPE=Release'
          // Not sure why the linking of OpenSpaceTest takes so long
          compileHelper.build(compileHelper.Ninja(), compileHelper.Clang(), cmakeCompileOptions, 'OpenSpace', 'build-ninja');
      }
      stage('linux-clang-ninja/test') {
        // testHelper.runUnitTests('build/OpenSpaceTest');
      }
      cleanWs()
    } // node('linux')
  }
},
windows_msvc: {
  if (env.USE_BUILD_OS_WINDOWS == 'true') {
    node('windows') {
      ws("${env.JENKINS_BASE}/O/${env.BRANCH_NAME}/${env.BUILD_ID}") {
        stage('windows-msvc/scm') {
          deleteDir();
          gitHelper.checkoutGit(url, branch);
        }
        stage('windows-msvc/build') {
          compileHelper.build(compileHelper.VisualStudio(), compileHelper.VisualStudio(), moduleCMakeFlags(), '', 'build-msvc');
          compileHelper.recordCompileIssues(compileHelper.VisualStudio());
        }
        stage('windows-msvc/test') {
          // Currently, the unit tests are failing on Windows
          // testHelper.runUnitTests('bin\\Debug\\OpenSpaceTest')
        }
      } // node('windows')
      cleanWs()
    } // node('windows')
  }
},
// windows_ninja: {
//   if (env.USE_BUILD_OS_WINDOWS == 'true') {
//     node('windows') {
//       ws("${env.JENKINS_BASE}/O/${env.BRANCH_NAME}/${env.BUILD_ID}") {
//         stage('windows-ninja/scm') {
//           deleteDir();
//           gitHelper.checkoutGit(url, branch);
//         }
//         stage('windows-ninja/build') {
//           compileHelper.build(compileHelper.Ninja(), compileHelper.VisualStudio(), moduleCMakeFlags(), '', 'build-ninja');
//         }
//         stage('windows-ninja/test') {
//           // Currently, the unit tests are failing on Windows
//           // testHelper.runUnitTests('bin\\Debug\\OpenSpaceTest')
//         }
//       } // node('windows')
//       cleanWs()
//     } // node('windows')
//   }
// },
macos_make: {
  if (env.USE_BUILD_OS_MACOS == 'true') {
    node('macos') {
      stage('macos-make/scm') {
        deleteDir();
        gitHelper.checkoutGit(url, branch);
      }
      stage('macos-make/build') {
          compileHelper.build(compileHelper.Make(), compileHelper.Clang(), moduleCMakeFlags(), '', 'build-make');
      }
      stage('macos-make/test') {
        // Currently, the unit tests are crashing on OS X
        // testHelper.runUnitTests('build/Debug/OpenSpaceTest')
      }
      cleanWs()
    } // node('macos')
  }
},
macos_xcode: {
  if (env.USE_BUILD_OS_MACOS == 'true') {
    node('macos') {
      stage('macos-xcode/scm') {
        deleteDir();
        gitHelper.checkoutGit(url, branch);
      }
      stage('macos-xcode/build') {
          compileHelper.build(compileHelper.Xcode(), compileHelper.Xcode(), moduleCMakeFlags(), '', 'build-xcode');
      }
      stage('macos-xcode/test') {
        // Currently, the unit tests are crashing on OS X
        // testHelper.runUnitTests('build/Debug/OpenSpaceTest')
      }
      cleanWs()
    } // node('macos')
  }
}
>>>>>>> f4831b0c
<|MERGE_RESOLUTION|>--- conflicted
+++ resolved
@@ -39,115 +39,6 @@
 //
 // Pipeline start
 //
-
-<<<<<<< HEAD
-// parallel master: {
-//   node('master') {
-//     stage('master/scm') {
-//       deleteDir();
-//       gitHelper.checkoutGit(url, branch);
-//       helper.createDirectory('build');
-//     }
-//     stage('master/cppcheck/create') {
-//       sh 'cppcheck --enable=all --xml --xml-version=2 -i ext --suppressions-list=support/cppcheck/suppressions.txt include modules src tests 2> build/cppcheck.xml';
-//     }
-//     stage('master/cloc/create') {
-//       sh 'cloc --by-file --exclude-dir=build,data,ext --xml --out=build/cloc.xml --force-lang-def=support/cloc/langDef --quiet .';
-//     }
-//   }
-// },
-// linux: {
-//   node('linux') {
-//     stage('linux/scm') {
-//       deleteDir()
-//       gitHelper.checkoutGit(url, branch);
-//     }
-//     stage('linux/build') {
-//         // Not sure why the linking of OpenSpaceTest takes so long
-//         compileHelper.build(compileHelper.Make(), compileHelper.Gcc(), moduleCMakeFlags(), 'OpenSpace', 'build-all');
-//     }
-//     stage('linux/warnings') {
-//       // compileHelper.recordCompileIssues(compileHelper.Gcc());
-//     }
-//     stage('linux/test') {
-//       // testHelper.runUnitTests('build/OpenSpaceTest');
-//     }
-//   } // node('linux')
-// },
-windows: {
-  node('windows') {
-    ws(branch + '\\' +  env.BUILD_ID) {
-      dir('OpenSpace') {
-        stage('windows/scm') {
-          deleteDir();
-          gitHelper.checkoutGit(url, branch);
-        }
-        stage('windows/build') {
-          compileHelper.build(compileHelper.VisualStudio(), compileHelper.VisualStudio(), moduleCMakeFlags(), '/p:Configuration=RelWithDebInfo', 'build-all');
-        }
-        stage('windows/warnings') {
-          //compileHelper.recordCompileIssues(compileHelper.VisualStudio());
-        }
-        stage('windows/unit-tests') {
-          //testHelper.runUnitTests('bin\\RelWithDebInfo\\OpenSpaceTest')
-        }
-      }
-      stage('windows/visual-tests') {
-        dir('OpenSpace') {
-          testHelper.linkFolder(env.OPENSPACE_FILES + "\\sync_full", "sync", );
-          testHelper.linkFolder(env.OPENSPACE_FILES + "\\cache_gdal", "cache_gdal");
-        }
-        testHelper.startTestRunner();
-        testHelper.runUiTests()
-        //commit new test images
-        //copy test results to static dir
-      }
-      // def sha = gitHelper.getCommitSha();
-      // stage('windows/pre-package') {
-      //   packageHelper.createOpenSpaceTree(sha);
-      //   packageHelper.addModuleFolders(sha)
-      // }
-      // stage('windows/package-archive') {
-      //   packageHelper.createOpenSpaceArchives(sha);
-      //   //copy archives to static dir
-      // }
-    } // node('windows')
-  }
-}
-// osx: {
-//   node('osx') {
-//     stage('osx/scm') {
-//       deleteDir();
-//       gitHelper.checkoutGit(url, branch);
-//     }
-//     stage('osx/build') {
-//         compileHelper.build(compileHelper.Xcode(), compileHelper.Clang(), moduleCMakeFlags(), '', 'build-all');
-//     }
-//     stage('osx/warnings') {
-//       // compileHelper.recordCompileIssues(compileHelper.Clang());
-//     }
-//     stage('osx/test') {
-//       // Currently, the unit tests are crashing on OS X
-//       // testHelper.runUnitTests('build/Debug/OpenSpaceTest')
-//     }
-//   } // node('osx')
-// }
-
-// //
-// // Post-build actions
-// //
-// node('master') {
-//   stage('master/cppcheck/publish') {
-//     // publishCppcheck(pattern: 'build/cppcheck.xml');
-//   }
-//   stage('master/cloc/publish') {
-//     sloccountPublish(encoding: '', pattern: 'build/cloc.xml');
-//   }
-//   stage('master/notifications') {
-//     slackHelper.sendChangeSetSlackMessage(currentBuild);
-//   }
-// }
-=======
 parallel tools: {
   node('tools') {
     stage('tools/scm') {
@@ -265,6 +156,16 @@
         stage('windows-msvc/test') {
           // Currently, the unit tests are failing on Windows
           // testHelper.runUnitTests('bin\\Debug\\OpenSpaceTest')
+        },
+        stage('windows/visual-tests') {
+          dir('OpenSpace') {
+            testHelper.linkFolder(env.OPENSPACE_FILES + "\\sync_full", "sync", );
+            testHelper.linkFolder(env.OPENSPACE_FILES + "\\cache_gdal", "cache_gdal");
+          }
+          testHelper.startTestRunner();
+          testHelper.runUiTests()
+          //commit new test images
+          //copy test results to static dir
         }
       } // node('windows')
       cleanWs()
@@ -326,5 +227,4 @@
       cleanWs()
     } // node('macos')
   }
-}
->>>>>>> f4831b0c
+}