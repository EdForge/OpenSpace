--- conflicted
+++ resolved
@@ -1012,11 +1012,7 @@
     return config;
 }
 
-<<<<<<< HEAD
-int main(int argc, char** argv) {
-=======
 int main(int argc, char* argv[]) {
->>>>>>> ee29a704
 
 #ifdef WIN32
     SetUnhandledExceptionFilter(generateMiniDump);
