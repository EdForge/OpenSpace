--- conflicted
+++ resolved
@@ -22,13 +22,11 @@
  * OR THE USE OR OTHER DEALINGS IN THE SOFTWARE.                                         *
  ****************************************************************************************/
 
-<<<<<<< HEAD
+
 #include "gtest/gtest.h"
 
 #include <openspace/util/concurrentjobmanager.h>
-=======
-#include <modules/globebrowsing/other/concurrentjobmanager.h>
->>>>>>> 52b257a6
+
 #include <ghoul/misc/threadpool.h>
 
 #define _USE_MATH_DEFINES
