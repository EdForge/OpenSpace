--- conflicted
+++ resolved
@@ -59,13 +59,9 @@
 namespace gui {
 GuiIswaComponent::GuiIswaComponent()
     :GuiPropertyComponent()
-<<<<<<< HEAD
-    ,_cdfOption(-1)
     ,gmdata(false)
     ,gmimage(false)
     ,iondata(false)
-=======
->>>>>>> b3d5d41c
 {}
 
 void GuiIswaComponent::render() {
