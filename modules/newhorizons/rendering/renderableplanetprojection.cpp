/*****************************************************************************************
*                                                                                       *
* OpenSpace                                                                             *
*                                                                                       *
* Copyright (c) 2014                                                                    *
*                                                                                       *
* Permission is hereby granted, free of charge, to any person obtaining a copy of this  *
* software and associated documentation files (the "Software"), to deal in the Software *
* without restriction, including without limitation the rights to use, copy, modify,    *
* merge, publish, distribute, sublicense, and/or sell copies of the Software, and to    *
* permit persons to whom the Software is furnished to do so, subject to the following   *
* conditions:                                                                           *
*                                                                                       *
* The above copyright notice and this permission notice shall be included in all copies *
* or substantial portions of the Software.                                              *
*                                                                                       *
* THE SOFTWARE IS PROVIDED "AS IS", WITHOUT WARRANTY OF ANY KIND, EXPRESS OR IMPLIED,   *
* INCLUDING BUT NOT LIMITED TO THE WARRANTIES OF MERCHANTABILITY, FITNESS FOR A         *
* PARTICULAR PURPOSE AND NONINFRINGEMENT. IN NO EVENT SHALL THE AUTHORS OR COPYRIGHT    *
* HOLDERS BE LIABLE FOR ANY CLAIM, DAMAGES OR OTHER LIABILITY, WHETHER IN AN ACTION OF  *
* CONTRACT, TORT OR OTHERWISE, ARISING FROM, OUT OF OR IN CONNECTION WITH THE SOFTWARE  *
* OR THE USE OR OTHER DEALINGS IN THE SOFTWARE.                                         *
****************************************************************************************/

// open space includes
#include <modules/newhorizons/rendering/renderableplanetprojection.h>
#include <modules/newhorizons/rendering/planetgeometryprojection.h>

#include <openspace/engine/configurationmanager.h>

#include <ghoul/io/texture/texturereader.h>
//#include <ghoul/opengl/textureunit.h>
#include <ghoul/filesystem/filesystem.h>
#include <openspace/scene/scenegraphnode.h>

#include <openspace/util/time.h>
#include <openspace/util/spicemanager.h>

#include <openspace/util/factorymanager.h>

#include <openspace/engine/openspaceengine.h>
#include <openspace/engine/configurationmanager.h>
#include <openspace/rendering/renderengine.h>
#include <iomanip> 
#include <string>
#include <thread>      

#define _USE_MATH_DEFINES
#include <math.h>


namespace {
	const std::string _loggerCat = "RenderablePlanetProjection";
	const std::string keyProjObserver         = "Projection.Observer";
	const std::string keyProjTarget           = "Projection.Target";
	const std::string keyProjAberration       = "Projection.Aberration";
	const std::string keyInstrument           = "Instrument.Name";
	const std::string keyInstrumentFovy       = "Instrument.Fovy";
	const std::string keyInstrumentAspect     = "Instrument.Aspect";
	const std::string keyInstrumentNear       = "Instrument.Near";
	const std::string keyInstrumentFar        = "Instrument.Far";
	const std::string keySequenceDir          = "Projection.Sequence";
    const std::string keySequenceType         = "Projection.SequenceType";
    const std::string keyPotentialTargets     = "PotentialTargets";
	const std::string keyTranslation          = "DataInputTranslation";



	const std::string keyFrame = "Frame";
	const std::string keyGeometry = "Geometry";
	const std::string keyShading = "PerformShading";
	const std::string keyBody = "Body";
	const std::string _mainFrame = "GALACTIC";
    const std::string sequenceTypeImage = "image-sequence";
    const std::string sequenceTypePlaybook = "playbook";
	const std::string sequenceTypeHybrid = "hybrid";

}

namespace openspace {

//#define ORIGINAL_SEQUENCER

RenderablePlanetProjection::RenderablePlanetProjection(const ghoul::Dictionary& dictionary)
    : Renderable(dictionary)
	, _colorTexturePath("planetTexture", "RGB Texture")
	, _projectionTexturePath("projectionTexture", "RGB Texture")
    , _rotation("rotation", "Rotation", 0, 0, 360)
	, _fadeProjection("fadeProjections", "Image Fading Factor", 0.f, 0.f, 1.f)
    , _performProjection("performProjection", "Perform Projections", true)
	, _clearAllProjections("clearAllProjections", "Clear Projections", false)
    , _programObject(nullptr)
	, _fboProgramObject(nullptr)
    , _texture(nullptr)
	, _textureOriginal(nullptr)
    , _textureProj(nullptr)
	, _textureWhiteSquare(nullptr)
    , _geometry(nullptr)
	, _capture(false)
	, _clearingImage(absPath("${OPENSPACE_DATA}/scene/common/textures/clear.png"))
{
	std::string name;
	bool success = dictionary.getValue(SceneGraphNode::KeyName, name);
	ghoul_assert(success, "");

	_defaultProjImage = absPath("textures/defaultProj.png");

    ghoul::Dictionary geometryDictionary;
    success = dictionary.getValue(
		keyGeometry, geometryDictionary);
	if (success) {
		geometryDictionary.setValue(SceneGraphNode::KeyName, name);
		_geometry = planetgeometryprojection::PlanetGeometryProjection::createFromDictionary(geometryDictionary);
	}

	dictionary.getValue(keyFrame, _frame);
	dictionary.getValue(keyBody, _target);
	if (_target != "")
		setBody(_target);

    bool b1 = dictionary.getValue(keyInstrument, _instrumentID);
    bool b2 = dictionary.getValue(keyProjObserver, _projectorID);
    bool b3 = dictionary.getValue(keyProjTarget, _projecteeID);
    std::string a = "NONE";
    bool b4 = dictionary.getValue(keyProjAberration, a);
    _aberration = SpiceManager::AberrationCorrection(a);
    bool b5 = dictionary.getValue(keyInstrumentFovy, _fovy);        
    bool b6 = dictionary.getValue(keyInstrumentAspect, _aspectRatio); 
    bool b7 = dictionary.getValue(keyInstrumentNear, _nearPlane);
    bool b8 = dictionary.getValue(keyInstrumentFar, _farPlane);

    ghoul_assert(b1, "");
    ghoul_assert(b2, "");
    ghoul_assert(b3, "");
    ghoul_assert(b4, "");
    ghoul_assert(b5, "");
    ghoul_assert(b6, "");
    ghoul_assert(b7, "");
    ghoul_assert(b8, "");

    // @TODO copy-n-paste from renderablefov ---abock
    ghoul::Dictionary potentialTargets;
    success = dictionary.getValue(keyPotentialTargets, potentialTargets);
    ghoul_assert(success, "");

    _potentialTargets.resize(potentialTargets.size());
    for (int i = 0; i < potentialTargets.size(); ++i) {
        std::string target;
        potentialTargets.getValue(std::to_string(i + 1), target);
        _potentialTargets[i] = target;
    }

    // TODO: textures need to be replaced by a good system similar to the geometry as soon
    // as the requirements are fixed (ab)
    std::string texturePath = "";
	success = dictionary.getValue("Textures.Color", texturePath);
	if (success){
		_colorTexturePath = absPath(texturePath); 
	}
	success = dictionary.getValue("Textures.Project", texturePath);
	if (success){
		_projectionTexturePath = absPath(texturePath);
	}
	addPropertySubOwner(_geometry);
	addProperty(_rotation);
	addProperty(_fadeProjection);
	addProperty(_performProjection);
	addProperty(_clearAllProjections);


	addProperty(_colorTexturePath);
	_colorTexturePath.onChange(std::bind(&RenderablePlanetProjection::loadTexture, this));
	addProperty(_projectionTexturePath);
	_projectionTexturePath.onChange(std::bind(&RenderablePlanetProjection::loadProjectionTexture, this));

	SequenceParser* parser;

   // std::string sequenceSource;
	bool _foundSequence = dictionary.getValue(keySequenceDir, _sequenceSource);
	if (_foundSequence) {
        _sequenceSource = absPath(_sequenceSource);

		_foundSequence = dictionary.getValue(keySequenceType, _sequenceType);
		//Important: client must define translation-list in mod file IFF playbook
		if (dictionary.hasKey(keyTranslation)){
			ghoul::Dictionary translationDictionary;
			//get translation dictionary
			dictionary.getValue(keyTranslation, translationDictionary);

			if (_sequenceType == sequenceTypePlaybook) {
				parser = new HongKangParser(name,
                                            _sequenceSource,
											_projectorID,
											translationDictionary,
											_potentialTargets);
				openspace::ImageSequencer2::ref().runSequenceParser(parser);
			}
			else if (_sequenceType == sequenceTypeImage) {
				parser = new LabelParser(name,
                                         _sequenceSource,
                                         translationDictionary);
				openspace::ImageSequencer2::ref().runSequenceParser(parser);
			}
			else if (_sequenceType == sequenceTypeHybrid) {
				//first read labels
				parser = new LabelParser(name,
                                         _sequenceSource,
                                         translationDictionary);
				openspace::ImageSequencer2::ref().runSequenceParser(parser);

				std::string _eventFile;
				bool foundEventFile = dictionary.getValue("Projection.EventFile", _eventFile);
				if (foundEventFile){
					//then read playbook
					_eventFile = absPath(_eventFile);
					parser = new HongKangParser(name,
                                                _eventFile,
						                        _projectorID,
						                        translationDictionary,
						                        _potentialTargets);
					openspace::ImageSequencer2::ref().runSequenceParser(parser);
				}
				else{
					LWARNING("No eventfile has been provided, please check modfiles");
				}
			}
		}
		else{
			LWARNING("No playbook translation provided, please make sure all spice calls match playbook!");
		}
    }
}

RenderablePlanetProjection::~RenderablePlanetProjection() {
    deinitialize();
}

bool RenderablePlanetProjection::initialize() {
    bool completeSuccess = true;
    if (_programObject == nullptr) {
        // projection program

        RenderEngine* renderEngine = OsEng.renderEngine();
        _programObject = renderEngine->buildRenderProgram("projectiveProgram",
            "${MODULES}/newhorizons/shaders/projectiveTexture_vs.glsl",
            "${MODULES}/newhorizons/shaders/projectiveTexture_fs.glsl");

        if (!_programObject)
            return false;
    }

    _fboProgramObject = ghoul::opengl::ProgramObject::Build("fboPassProgram",
                                      "${SHADERS}/fboPass_vs.glsl",
                                      "${SHADERS}/fboPass_fs.glsl");
    
    loadTexture();
	loadProjectionTexture();
    completeSuccess &= (_texture != nullptr);
	completeSuccess &= (_textureOriginal != nullptr);
	completeSuccess &= (_textureProj != nullptr);
	completeSuccess &= (_textureWhiteSquare != nullptr);

    completeSuccess &= _geometry->initialize(this);

    if (completeSuccess)
	    completeSuccess &= auxiliaryRendertarget();

    return completeSuccess;
}

bool RenderablePlanetProjection::auxiliaryRendertarget(){
	bool completeSuccess = true;
	if (!_texture) return false;
	// setup FBO
	glGenFramebuffers(1, &_fboID);
	glBindFramebuffer(GL_FRAMEBUFFER, _fboID);
	glFramebufferTexture2D(GL_FRAMEBUFFER, GL_COLOR_ATTACHMENT0, GL_TEXTURE_2D, *_texture, 0);
	// check FBO status
	GLenum status = glCheckFramebufferStatus(GL_FRAMEBUFFER);
	if (status != GL_FRAMEBUFFER_COMPLETE)
		completeSuccess &= false;
	// switch back to window-system-provided framebuffer
	glBindFramebuffer(GL_FRAMEBUFFER, 0);

	// SCREEN-QUAD 
	const GLfloat size = 1.0f;
	const GLfloat w = 1.0f;
	const GLfloat vertex_data[] = {
		-size, -size, 0.0f, w, 0, 1,
	 	 size,  size, 0.0f, w, 1, 0,
		-size,  size, 0.0f, w, 0, 0,
		-size, -size, 0.0f, w, 0, 1,
		 size, -size, 0.0f, w, 1, 1,
		 size,  size, 0.0f, w, 1, 0,
	};

	glGenVertexArrays(1, &_quad);                         // generate array
	glBindVertexArray(_quad);                             // bind array
	glGenBuffers(1, &_vertexPositionBuffer);              // generate buffer
	glBindBuffer(GL_ARRAY_BUFFER, _vertexPositionBuffer); // bind buffer
	glBufferData(GL_ARRAY_BUFFER, sizeof(vertex_data), vertex_data, GL_STATIC_DRAW);
	glEnableVertexAttribArray(3);
	glVertexAttribPointer(3, 4, GL_FLOAT, GL_FALSE, sizeof(GLfloat) * 6, reinterpret_cast<void*>(0));
	glEnableVertexAttribArray(4);
	glVertexAttribPointer(4, 2, GL_FLOAT, GL_FALSE, sizeof(GLfloat) * 6, reinterpret_cast<void*>(sizeof(GLfloat) * 4));


	return completeSuccess;
}

bool RenderablePlanetProjection::deinitialize(){
    _texture = nullptr;
	_textureProj = nullptr;
	_textureOriginal = nullptr;
	_textureWhiteSquare = nullptr;
	delete _geometry;
	_geometry = nullptr;

    RenderEngine* renderEngine = OsEng.renderEngine();
    if (_programObject) {
        renderEngine->removeRenderProgram(_programObject);
        _programObject = nullptr;
    }

    return true;
}
bool RenderablePlanetProjection::isReady() const {
	return _geometry && _programObject && _texture && _textureWhiteSquare;
}

void RenderablePlanetProjection::imageProjectGPU(){

    glDisable(GL_DEPTH_TEST);

	// keep handle to the current bound FBO
	GLint defaultFBO;
	glGetIntegerv(GL_FRAMEBUFFER_BINDING, &defaultFBO);

	GLint m_viewport[4];
	glGetIntegerv(GL_VIEWPORT, m_viewport);
<<<<<<< HEAD
	//counter = 0;
	glBindFramebuffer(GL_FRAMEBUFFER, _fboID);
	// set blend eq
	glEnable(GL_BLEND);
	glBlendEquationSeparate(GL_FUNC_ADD, GL_FUNC_ADD);
	glBlendFuncSeparate(GL_SRC_ALPHA, GL_ONE_MINUS_SRC_ALPHA, GL_ZERO, GL_ZERO);

	glViewport(0, 0, static_cast<GLsizei>(_texture->width()), static_cast<GLsizei>(_texture->height()));
	_fboProgramObject->activate();

	ghoul::opengl::TextureUnit unitFbo;
	unitFbo.activate();
	_textureProj->bind();
	_fboProgramObject->setUniform("texture1"       , unitFbo);
		
	ghoul::opengl::TextureUnit unitFbo2;
	unitFbo2.activate();
	_textureOriginal->bind();
	_fboProgramObject->setUniform("texture2", unitFbo2);
	_fboProgramObject->setUniform("projectionFading", _fadeProjection);

	_fboProgramObject->setUniform("ProjectorMatrix", _projectorMatrix);
	_fboProgramObject->setUniform("ModelTransform" , _transform);
	_fboProgramObject->setUniform("_scaling"       , _camScaling);
	_fboProgramObject->setUniform("boresight"      , _boresight);

	if (_geometry->hasProperty("radius")){ 
		boost::any r = _geometry->property("radius")->get();
		if (glm::vec4* radius = boost::any_cast<glm::vec4>(&r)){
			_fboProgramObject->setUniform("radius", radius);
=======
		//counter = 0;
		glBindFramebuffer(GL_FRAMEBUFFER, _fboID);
		// set blend eq
		glEnable(GL_BLEND);
		glBlendEquationSeparate(GL_FUNC_ADD, GL_FUNC_ADD);
		glBlendFuncSeparate(GL_SRC_ALPHA, GL_ONE_MINUS_SRC_ALPHA, GL_ZERO, GL_ZERO);

		glViewport(0, 0, static_cast<GLsizei>(_texture->width()), static_cast<GLsizei>(_texture->height()));
		_fboProgramObject->activate();

		ghoul::opengl::TextureUnit unitFbo;
		unitFbo.activate();
		_textureProj->bind();
		_fboProgramObject->setUniform("texture1"       , unitFbo);

		ghoul::opengl::TextureUnit unitFbo2;
		unitFbo2.activate();
		_textureOriginal->bind();
		_fboProgramObject->setUniform("texture2", unitFbo2);
		_fboProgramObject->setUniform("projectionFading", _fadeProjection);

		_fboProgramObject->setUniform("ProjectorMatrix", _projectorMatrix);
		_fboProgramObject->setUniform("ModelTransform" , _transform);
		_fboProgramObject->setUniform("_scaling"       , _camScaling);
		_fboProgramObject->setUniform("boresight"      , _boresight);

		if (_geometry->hasProperty("radius")){ 
			boost::any r = _geometry->property("radius")->get();
			if (glm::vec4* radius = boost::any_cast<glm::vec4>(&r)){
				_fboProgramObject->setUniform("radius", radius);
			}
		}else{
			LERROR("Geometry object needs to provide radius");
>>>>>>> 35765881
		}
	}else{
		LERROR("Geometry object needs to provide radius");
	}
	if (_geometry->hasProperty("segments")){
		boost::any s = _geometry->property("segments")->get();
		if (int* segments = boost::any_cast<int>(&s)){
			_fboProgramObject->setAttribute("segments", segments[0]);
		}
	}else{
		LERROR("Geometry object needs to provide segment count");
	}

<<<<<<< HEAD
	glBindVertexArray(_quad);
	glDrawArrays(GL_TRIANGLES, 0, 6);
	_fboProgramObject->deactivate();
	glDisable(GL_BLEND);

	//bind back to default
	glBindFramebuffer(GL_FRAMEBUFFER, defaultFBO);
	glViewport(m_viewport[0], m_viewport[1],
			    m_viewport[2], m_viewport[3]);
=======
		glBindVertexArray(_quad);
		glDrawArrays(GL_TRIANGLES, 0, 6);
		_fboProgramObject->deactivate();

		//bind back to default
		glBindFramebuffer(GL_FRAMEBUFFER, defaultFBO);
		glViewport(m_viewport[0], m_viewport[1],
			       m_viewport[2], m_viewport[3]);
        glEnable(GL_DEPTH_TEST);
>>>>>>> 35765881
}

glm::mat4 RenderablePlanetProjection::computeProjectorMatrix(const glm::vec3 loc, glm::dvec3 aim, const glm::vec3 up){
	//rotate boresight into correct alignment
	_boresight = _instrumentMatrix*aim;
	glm::vec3 uptmp(_instrumentMatrix*glm::dvec3(up));

	// create view matrix
	glm::vec3 e3 = glm::normalize(_boresight);
	glm::vec3 e1 = glm::normalize(glm::cross(uptmp, e3));
	glm::vec3 e2 = glm::normalize(glm::cross(e3, e1));
	glm::mat4 projViewMatrix = glm::mat4(e1.x, e2.x, e3.x, 0.f,
										 e1.y, e2.y, e3.y, 0.f,
										 e1.z, e2.z, e3.z, 0.f,
										 -glm::dot(e1, loc), -glm::dot(e2, loc), -glm::dot(e3, loc), 1.f);
	// create perspective projection matrix
	glm::mat4 projProjectionMatrix = glm::perspective(glm::radians(_fovy), _aspectRatio, _nearPlane, _farPlane);
	// bias matrix
	glm::mat4 projNormalizationMatrix = glm::mat4(0.5f, 0, 0, 0,
		                                          0, 0.5f, 0, 0,
		                                          0, 0, 0.5f, 0,
		                                          0.5f, 0.5f, 0.5f, 1);
	return projNormalizationMatrix*projProjectionMatrix*projViewMatrix;
}

void RenderablePlanetProjection::attitudeParameters(double time){
	// precomputations for shader
    _stateMatrix = SpiceManager::ref().positionTransformMatrix(_frame, _mainFrame, _time);
    _instrumentMatrix = SpiceManager::ref().positionTransformMatrix(_instrumentID, _mainFrame, time);

	_transform = glm::mat4(1);
	//90 deg rotation w.r.t spice req. 
	glm::mat4 rot = glm::rotate(_transform, 90.f, glm::vec3(1, 0, 0));
	glm::mat4 roty = glm::rotate(_transform, 90.f, glm::vec3(0, -1, 0));
	glm::mat4 rotProp = glm::rotate(_transform, static_cast<float>(_rotation), glm::vec3(0, 1, 0));

	for (int i = 0; i < 3; i++){
		for (int j = 0; j < 3; j++){
			_transform[i][j] = static_cast<float>(_stateMatrix[i][j]);
		}
	}
	_transform = _transform * rot * roty * rotProp;

	glm::dvec3 bs;
    try {
        SpiceManager::FieldOfViewResult res = SpiceManager::ref().fieldOfView(_instrumentID);
        bs = std::move(res.boresightVector);
    }
    catch (const SpiceManager::SpiceException& e) {
        LERRORC(e.component, e.what());
        return;
    }

    glm::dvec3 p = SpiceManager::ref().targetPosition(_projectorID, _projecteeID, _mainFrame, _aberration, time, lightTime);
    psc position = PowerScaledCoordinate::CreatePowerScaledCoordinate(p.x, p.y, p.z);
   
	//change to KM and add psc camera scaling. 
	position[3] += (3 + _camScaling[1]);
    //position[3] += 3;
	glm::vec3 cpos = position.vec3();

	_projectorMatrix = computeProjectorMatrix(cpos, bs, _up);
}


void RenderablePlanetProjection::textureBind() {
	ghoul::opengl::TextureUnit unit[2];
	unit[0].activate();
	_texture->bind();
	_programObject->setUniform("texture1", unit[0]);
	unit[1].activate();
	_textureWhiteSquare->bind();
	_programObject->setUniform("texture2", unit[1]);
}

void RenderablePlanetProjection::project(){
	// If high dt -> results in GPU queue overflow
	// switching to using a simple queue to distribute
	// images 1 image / frame -> projections appear slower
	// but less viewable lagg for the sim overall.

	// Comment out if not using queue and prefer old method -------------
	// + in update() function
	//if (!imageQueue.empty()){
	//	Image& img = imageQueue.front();
	//	RenderablePlanetProjection::attitudeParameters(img.startTime);
	//	// if image has new path - ie actual image, NOT placeholder
	//	if (_projectionTexturePath.value() != img.path){
	//		// rebind and upload 
	//		_projectionTexturePath = img.path; 
	//	}
	//	imageProjectGPU(); // fbopass
	//	imageQueue.pop();
	//}
	// ------------------------------------------------------------------

	//---- Old method --- // 
	// @mm
	for (auto const &img : _imageTimes){
			RenderablePlanetProjection::attitudeParameters(img.startTime);
			if (_projectionTexturePath.value() != img.path){
				_projectionTexturePath = img.path; // path to current images
			}
			imageProjectGPU(); // fbopass
	}
	_capture = false;
}

void RenderablePlanetProjection::clearAllProjections(){
	float tmp = _fadeProjection;
	_fadeProjection = 1.f;
	_projectionTexturePath = _clearingImage;
	imageProjectGPU();
	_fadeProjection = tmp;
	_clearAllProjections = false;
}


void RenderablePlanetProjection::render(const RenderData& data){
	if (!_programObject) return;
	if (!_textureProj) return;
	
	if (_clearAllProjections) clearAllProjections();

	_camScaling = data.camera.scaling();
	_up = data.camera.lookUpVector();

	if (_capture && _performProjection)
		project();
    attitudeParameters(_time);
	_imageTimes.clear();

	double  lt;
    glm::dvec3 p =
    openspace::SpiceManager::ref().targetPosition("SUN", _projecteeID, "GALACTIC", {}, _time, lt);
    psc sun_pos = PowerScaledCoordinate::CreatePowerScaledCoordinate(p.x, p.y, p.z);

	// Main renderpass
	_programObject->activate();
    // setup the data to the shader
	_programObject->setUniform("sun_pos", sun_pos.vec3());
	_programObject->setUniform("ProjectorMatrix", _projectorMatrix);
	_programObject->setUniform("ViewProjection" ,  data.camera.viewProjectionMatrix());
	_programObject->setUniform("ModelTransform" , _transform);
	_programObject->setUniform("boresight"    , _boresight);
	setPscUniforms(_programObject.get(), &data.camera, data.position);
	
	textureBind();
	
    // render geometry
    _geometry->render();
    // disable shader
    _programObject->deactivate();
}

void RenderablePlanetProjection::update(const UpdateData& data){
	if (_time >= Time::ref().currentTime()) {
        // if jump back in time -> empty queue.  
        imageQueue = std::queue<Image>();
	}

	_time = Time::ref().currentTime();
	_capture = false;

	if (openspace::ImageSequencer2::ref().isReady() && _performProjection){
		openspace::ImageSequencer2::ref().updateSequencer(_time);
		_capture = openspace::ImageSequencer2::ref().getImagePaths(_imageTimes, _projecteeID, _instrumentID);
    }

    if (_fboProgramObject && _fboProgramObject->isDirty()) {
        _fboProgramObject->rebuildFromFile();
    }

	// remove these lines if not using queue ------------------------
	// @mm
	//_capture = true;
	//for (auto img : _imageTimes){
	//	imageQueue.push(img);
	//}
	//_imageTimes.clear();
	// --------------------------------------------------------------

    if (_programObject->isDirty())
        _programObject->rebuildFromFile();
}

void RenderablePlanetProjection::loadProjectionTexture() {
	_textureProj = nullptr;
	if (_colorTexturePath.value() != "") {
        _textureProj = std::move(ghoul::io::TextureReader::ref().loadTexture(absPath(_projectionTexturePath)));
		if (_textureProj) {
			_textureProj->uploadTexture(); 
            // TODO: AnisotropicMipMap crashes on ATI cards ---abock
            //_textureProj->setFilter(ghoul::opengl::Texture::FilterMode::AnisotropicMipMap);
            _textureProj->setFilter(ghoul::opengl::Texture::FilterMode::Linear);
			_textureProj->setWrapping(ghoul::opengl::Texture::WrappingMode::ClampToBorder);
		}
	}
}

void RenderablePlanetProjection::loadTexture() {
    _texture = nullptr;
    if (_colorTexturePath.value() != "") {
        _texture = std::move(ghoul::io::TextureReader::ref().loadTexture(_colorTexturePath));
        if (_texture) {
			_texture->uploadTexture();
			_texture->setFilter(ghoul::opengl::Texture::FilterMode::Linear);
        }
    }
	_textureOriginal = nullptr;
	if (_colorTexturePath.value() != "") {
        _textureOriginal = std::move(ghoul::io::TextureReader::ref().loadTexture(_colorTexturePath));
		if (_textureOriginal) {
			_textureOriginal->uploadTexture();
			_textureOriginal->setFilter(ghoul::opengl::Texture::FilterMode::Linear);
		}
	}
	_textureWhiteSquare = nullptr;
	if (_colorTexturePath.value() != "") {
        _textureWhiteSquare = std::move(ghoul::io::TextureReader::ref().loadTexture(_defaultProjImage));
		if (_textureWhiteSquare) {
			_textureWhiteSquare->uploadTexture();
			_textureWhiteSquare->setFilter(ghoul::opengl::Texture::FilterMode::Linear);
		}
	}
}
}  // namespace openspace<|MERGE_RESOLUTION|>--- conflicted
+++ resolved
@@ -240,8 +240,8 @@
     if (_programObject == nullptr) {
         // projection program
 
-        RenderEngine* renderEngine = OsEng.renderEngine();
-        _programObject = renderEngine->buildRenderProgram("projectiveProgram",
+        RenderEngine& renderEngine = OsEng.renderEngine();
+        _programObject = renderEngine.buildRenderProgram("projectiveProgram",
             "${MODULES}/newhorizons/shaders/projectiveTexture_vs.glsl",
             "${MODULES}/newhorizons/shaders/projectiveTexture_fs.glsl");
 
@@ -316,9 +316,9 @@
 	delete _geometry;
 	_geometry = nullptr;
 
-    RenderEngine* renderEngine = OsEng.renderEngine();
+    RenderEngine& renderEngine = OsEng.renderEngine();
     if (_programObject) {
-        renderEngine->removeRenderProgram(_programObject);
+        renderEngine.removeRenderProgram(_programObject);
         _programObject = nullptr;
     }
 
@@ -338,7 +338,6 @@
 
 	GLint m_viewport[4];
 	glGetIntegerv(GL_VIEWPORT, m_viewport);
-<<<<<<< HEAD
 	//counter = 0;
 	glBindFramebuffer(GL_FRAMEBUFFER, _fboID);
 	// set blend eq
@@ -369,41 +368,6 @@
 		boost::any r = _geometry->property("radius")->get();
 		if (glm::vec4* radius = boost::any_cast<glm::vec4>(&r)){
 			_fboProgramObject->setUniform("radius", radius);
-=======
-		//counter = 0;
-		glBindFramebuffer(GL_FRAMEBUFFER, _fboID);
-		// set blend eq
-		glEnable(GL_BLEND);
-		glBlendEquationSeparate(GL_FUNC_ADD, GL_FUNC_ADD);
-		glBlendFuncSeparate(GL_SRC_ALPHA, GL_ONE_MINUS_SRC_ALPHA, GL_ZERO, GL_ZERO);
-
-		glViewport(0, 0, static_cast<GLsizei>(_texture->width()), static_cast<GLsizei>(_texture->height()));
-		_fboProgramObject->activate();
-
-		ghoul::opengl::TextureUnit unitFbo;
-		unitFbo.activate();
-		_textureProj->bind();
-		_fboProgramObject->setUniform("texture1"       , unitFbo);
-
-		ghoul::opengl::TextureUnit unitFbo2;
-		unitFbo2.activate();
-		_textureOriginal->bind();
-		_fboProgramObject->setUniform("texture2", unitFbo2);
-		_fboProgramObject->setUniform("projectionFading", _fadeProjection);
-
-		_fboProgramObject->setUniform("ProjectorMatrix", _projectorMatrix);
-		_fboProgramObject->setUniform("ModelTransform" , _transform);
-		_fboProgramObject->setUniform("_scaling"       , _camScaling);
-		_fboProgramObject->setUniform("boresight"      , _boresight);
-
-		if (_geometry->hasProperty("radius")){ 
-			boost::any r = _geometry->property("radius")->get();
-			if (glm::vec4* radius = boost::any_cast<glm::vec4>(&r)){
-				_fboProgramObject->setUniform("radius", radius);
-			}
-		}else{
-			LERROR("Geometry object needs to provide radius");
->>>>>>> 35765881
 		}
 	}else{
 		LERROR("Geometry object needs to provide radius");
@@ -417,7 +381,6 @@
 		LERROR("Geometry object needs to provide segment count");
 	}
 
-<<<<<<< HEAD
 	glBindVertexArray(_quad);
 	glDrawArrays(GL_TRIANGLES, 0, 6);
 	_fboProgramObject->deactivate();
@@ -427,17 +390,8 @@
 	glBindFramebuffer(GL_FRAMEBUFFER, defaultFBO);
 	glViewport(m_viewport[0], m_viewport[1],
 			    m_viewport[2], m_viewport[3]);
-=======
-		glBindVertexArray(_quad);
-		glDrawArrays(GL_TRIANGLES, 0, 6);
-		_fboProgramObject->deactivate();
-
-		//bind back to default
-		glBindFramebuffer(GL_FRAMEBUFFER, defaultFBO);
-		glViewport(m_viewport[0], m_viewport[1],
-			       m_viewport[2], m_viewport[3]);
-        glEnable(GL_DEPTH_TEST);
->>>>>>> 35765881
+
+	glEnable(GL_DEPTH_TEST);
 }
 
 glm::mat4 RenderablePlanetProjection::computeProjectorMatrix(const glm::vec3 loc, glm::dvec3 aim, const glm::vec3 up){
