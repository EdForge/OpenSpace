--- conflicted
+++ resolved
@@ -1,4 +1,4 @@
-/*****************************************************************************************
+﻿/*****************************************************************************************
  *                                                                                       *
  * OpenSpace                                                                             *
  *                                                                                       *
@@ -71,14 +71,11 @@
     Item popLRU();
     size_t size() const;
     size_t maximumCacheSize() const;
-<<<<<<< HEAD
 
 	/**
 	 * Return the whole list of.
 	 */
 	std::list<std::pair<KeyType, ValueType>> list();
-=======
->>>>>>> 4c9bd128
 
 private:
     void putWithoutCleaning(const KeyType& key, const ValueType& value);
