--- conflicted
+++ resolved
@@ -30,69 +30,21 @@
 #include <queue>
 #include <iostream>
 #include <unordered_map>
-<<<<<<< HEAD
-
-#include "gdal_priv.h"
-
-=======
 
 
->>>>>>> c21bb3bb
 #include <ghoul/filesystem/file.h>
 #include <ghoul/opengl/texture.h>
 #include <ghoul/misc/threadpool.h>
 
-<<<<<<< HEAD
-#include <modules/globebrowsing/tile/tileioresult.h>
-#include <modules/globebrowsing/tile/tiledatatype.h>
-=======
 #include <modules/globebrowsing/tile/tiledatatype.h>
 #include <modules/globebrowsing/tile/pixelregion.h>
->>>>>>> c21bb3bb
 #include <modules/globebrowsing/geometry/geodetic2.h>
 
-<<<<<<< HEAD
-namespace openspace {
-    using namespace ghoul::opengl;
-    using namespace ghoul::filesystem;
-=======
->>>>>>> c21bb3bb
 
 namespace openspace {
 
     struct TileDataLayout {
         TileDataLayout();
-<<<<<<< HEAD
-        TileDataLayout(GDALDataset* dataSet, GLuint glType);
-
-        GDALDataType gdalType;
-        GLuint glType;
-
-        size_t bytesPerDatum;
-        size_t numRasters;
-        size_t bytesPerPixel;
-
-        TextureFormat textureFormat;
-    };
-
-    typedef glm::ivec2 PixelCoordinate;
-
-    struct PixelRegion {
-
-        PixelRegion() : start(0), numPixels(0) { }
-        PixelRegion(const PixelRegion& o) : start(o.start), numPixels(o.numPixels) { }
-        PixelRegion(const PixelCoordinate& pixelStart, const PixelCoordinate& numberOfPixels)
-            : start(pixelStart), numPixels(numberOfPixels) { }
-
-
-        PixelCoordinate start;
-        PixelCoordinate numPixels;
-
-        void addPadding(const PixelRegion& padding) {
-            start += padding.start;
-            numPixels += padding.numPixels;
-        }
-=======
         TileDataLayout(GDALDataset* dataSet, GLuint preferredGlType);
 
         GDALDataType gdalType;
@@ -117,38 +69,8 @@
             size_t bytesPerLine; 
             size_t totalNumBytes;
         } write;
->>>>>>> c21bb3bb
-
-        void clampTo(const PixelRegion& boundingRegion) {
-            start = glm::max(start, boundingRegion.start);
-            numPixels = glm::min(end(), boundingRegion.end()) - start;
-        }
-
-<<<<<<< HEAD
-        PixelCoordinate end() const {
-            return start + numPixels;
-        }
-
-        void scale(const glm::dvec2& s) {
-            start = PixelCoordinate(glm::round(s * glm::dvec2(start)));
-            numPixels = PixelCoordinate(glm::round(s * glm::dvec2(numPixels)));
-        }
-
-        void scale(double s) {
-            scale(glm::dvec2(s));
-        }
-
-        void shrinkPow2(int exponent) {
-            start.x >>= exponent;
-            start.y >>= exponent;
-            numPixels.x >>= exponent;
-            numPixels.y >>= exponent;
-        }
-    };
 
 
-
-=======
         IODescription cut(PixelRegion::Side side, int pos);
     };
 
@@ -157,7 +79,6 @@
     using namespace ghoul::opengl;
     using namespace ghoul::filesystem;
 
->>>>>>> c21bb3bb
 
     class TileDataset {
     public:
@@ -181,14 +102,10 @@
 
         ~TileDataset();
 
-<<<<<<< HEAD
-       
-=======
 
         //////////////////////////////////////////////////////////////////////////////////
         //                              Public interface                                //
         //////////////////////////////////////////////////////////////////////////////////
->>>>>>> c21bb3bb
         std::shared_ptr<TileIOResult> readTileData(ChunkIndex chunkIndex);
         std::shared_ptr<TileIOResult> defaultTileData();
         int maxChunkLevel();
@@ -196,26 +113,6 @@
         const TileDataLayout& getDataLayout();
         void reset();
 
-<<<<<<< HEAD
-
-        int maxChunkLevel();
-        TileDepthTransform getDepthTransform() const;
-        const TileDataLayout& getDataLayout() const;
-
-        const static glm::ivec2 tilePixelStartOffset;
-        const static glm::ivec2 tilePixelSizeDifference;
-
-        const static PixelRegion padding;
-
-
-        static PixelCoordinate geodeticToPixel(GDALDataset* dataSet, const Geodetic2& geo);
-
-
-    private:
-
-        
-
-=======
 
         const static glm::ivec2 tilePixelStartOffset;
         const static glm::ivec2 tilePixelSizeDifference;
@@ -224,28 +121,10 @@
 
     private:
 
->>>>>>> c21bb3bb
         //////////////////////////////////////////////////////////////////////////////////
         //                                Initialization                                //
         //////////////////////////////////////////////////////////////////////////////////
 
-<<<<<<< HEAD
-        PixelRegion gdalPixelRegion(const GeodeticPatch& geodeticPatch) const;
-
-        int gdalOverview(const PixelCoordinate& baseRegionSize) const;
-        int gdalOverview(const ChunkIndex& chunkIndex) const;
-
-        TileDepthTransform calculateTileDepthTransform();
-
-        std::shared_ptr<TilePreprocessData> preprocess(const char* imageData,
-            const PixelRegion& region, const TileDataLayout& dataLayout);
-
-
-        static int calculateTileLevelDifference(GDALDataset* dataset, int minimumPixelSize);
-
-        static char* getImageDataFlippedY(const PixelRegion& region,
-            const TileDataLayout& dataLayout, const char* imageData);
-=======
         void initialize();
         void ensureInitialized();
         TileDepthTransform calculateTileDepthTransform();
@@ -281,7 +160,6 @@
         std::shared_ptr<TilePreprocessData> preprocess(std::shared_ptr<TileIOResult> result, const PixelRegion& region) const;
         CPLErr postProcessErrorCheck(std::shared_ptr<const TileIOResult> ioResult, const IODescription& io) const;
 
->>>>>>> c21bb3bb
 
 
         //////////////////////////////////////////////////////////////////////////////////
@@ -301,19 +179,11 @@
             double _tileLevelDifference;
         } _cached;
 
-<<<<<<< HEAD
-        int _maxLevel;
-        double _tileLevelDifference;
-=======
         const Configuration _config;
->>>>>>> c21bb3bb
 
 
         GDALDataset* _dataset;
-<<<<<<< HEAD
-=======
         TileDepthTransform _depthTransform;
->>>>>>> c21bb3bb
         TileDataLayout _dataLayout;
 
         static bool GdalHasBeenInitialized;
