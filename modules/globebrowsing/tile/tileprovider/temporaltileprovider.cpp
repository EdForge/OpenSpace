/*****************************************************************************************
*                                                                                       *
* OpenSpace                                                                             *
*                                                                                       *
* Copyright (c) 2014-2016                                                               *
*                                                                                       *
* Permission is hereby granted, free of charge, to any person obtaining a copy of this  *
* software and associated documentation files (the "Software"), to deal in the Software *
* without restriction, including without limitation the rights to use, copy, modify,    *
* merge, publish, distribute, sublicense, and/or sell copies of the Software, and to    *
* permit persons to whom the Software is furnished to do so, subject to the following   *
* conditions:                                                                           *
*                                                                                       *
* The above copyright notice and this permission notice shall be included in all copies *
* or substantial portions of the Software.                                              *
*                                                                                       *
* THE SOFTWARE IS PROVIDED "AS IS", WITHOUT WARRANTY OF ANY KIND, EXPRESS OR IMPLIED,   *
* INCLUDING BUT NOT LIMITED TO THE WARRANTIES OF MERCHANTABILITY, FITNESS FOR A         *
* PARTICULAR PURPOSE AND NONINFRINGEMENT. IN NO EVENT SHALL THE AUTHORS OR COPYRIGHT    *
* HOLDERS BE LIABLE FOR ANY CLAIM, DAMAGES OR OTHER LIABILITY, WHETHER IN AN ACTION OF  *
* CONTRACT, TORT OR OTHERWISE, ARISING FROM, OUT OF OR IN CONNECTION WITH THE SOFTWARE  *
* OR THE USE OR OTHER DEALINGS IN THE SOFTWARE.                                         *
****************************************************************************************/

#include <modules/globebrowsing/geometry/geodetic2.h>

#include <modules/globebrowsing/tile/tileprovider/temporaltileprovider.h>
#include <modules/globebrowsing/tile/tileprovider/cachingtileprovider.h>


#include <modules/globebrowsing/chunk/chunkindex.h>

#include <openspace/engine/downloadmanager.h>

#include <ghoul/logging/logmanager.h>

#include <openspace/util/time.h>


#include <string>
#include <fstream>
#include <streambuf>

#include "cpl_minixml.h"



namespace {
    const std::string _loggerCat = "TemporalTileProvider";

    const std::string KeyDoPreProcessing = "DoPreProcessing";
    const std::string KeyMinimumPixelSize = "MinimumPixelSize";
    const std::string KeyFilePath = "FilePath";
    const std::string KeyCacheSize = "CacheSize";
    const std::string KeyFlushInterval = "FlushInterval";
}


namespace openspace {

    const std::string TemporalTileProvider::URL_TIME_PLACEHOLDER("${OpenSpaceTimeId}");

    const std::string TemporalTileProvider::TemporalXMLTags::TIME_START = "OpenSpaceTimeStart";
    const std::string TemporalTileProvider::TemporalXMLTags::TIME_END = "OpenSpaceTimeEnd";
    const std::string TemporalTileProvider::TemporalXMLTags::TIME_RESOLUTION = "OpenSpaceTimeResolution";
    const std::string TemporalTileProvider::TemporalXMLTags::TIME_FORMAT = "OpenSpaceTimeIdFormat";


    TemporalTileProvider::TemporalTileProvider(const ghoul::Dictionary& dictionary) 
        : _initDict(dictionary) 
    {

        if (!dictionary.getValue<std::string>(KeyFilePath, _datasetFile)) {
            throw std::runtime_error("Must define key '" + KeyFilePath + "'");
        }


        std::ifstream in(_datasetFile.c_str());
        ghoul_assert(errno == 0, strerror(errno) << std::endl << _datasetFile);

        // read file
        std::string xml((std::istreambuf_iterator<char>(in)), (std::istreambuf_iterator<char>()));
        _gdalXmlTemplate = consumeTemporalMetaData(xml);
        _defaultTile = getTileProvider()->getDefaultTile();
    }




    std::string TemporalTileProvider::consumeTemporalMetaData(const std::string& xml) {
        CPLXMLNode* node = CPLParseXMLString(xml.c_str());

        std::string timeStart = getXMLValue(node, TemporalXMLTags::TIME_START, "2000 Jan 1");
        std::string timeResolution = getXMLValue(node, TemporalXMLTags::TIME_RESOLUTION, "2d");
        std::string timeEnd = getXMLValue(node, TemporalXMLTags::TIME_END, "Now");
        std::string timeIdFormat = getXMLValue(node, TemporalXMLTags::TIME_FORMAT, "YYYY-MM-DDThh:mm:ssZ");

        Time start; start.setTime(timeStart);
        Time end(Time::now());
        if (timeEnd != "Now") {
            end.setTime(timeEnd);
        }

        try {
            _timeQuantizer = TimeQuantizer(start, end, timeResolution);
        }
        catch (const ghoul::RuntimeError& e) {
            throw ghoul::RuntimeError(
                "Could not create time quantizer for Temporal GDAL dataset '" +
                _datasetFile + "'. " + e.message);
        }
        _timeFormat = TimeIdProviderFactory::getProvider(timeIdFormat);
        if (!_timeFormat) {
            throw ghoul::RuntimeError("Invalid Time Format " + timeIdFormat + " in " + _datasetFile);
        }

        CPLXMLNode* gdalNode = CPLSearchXMLNode(node, "GDAL_WMS");
        return CPLSerializeXMLTree(gdalNode);
    }


    std::string TemporalTileProvider::getXMLValue(CPLXMLNode* root, const std::string& key, const std::string& defaultVal) {
        CPLXMLNode * n = CPLSearchXMLNode(root, key.c_str());
        if (!n) {
            throw ghoul::RuntimeError("Unable to parse file " + _datasetFile + ". " + key + " missing.");
        }

        bool hasValue = (n != nullptr && n->psChild != nullptr && n->psChild->pszValue != nullptr);
        return hasValue ? std::string(n->psChild->pszValue) : defaultVal;
    }

    TileDepthTransform TemporalTileProvider::depthTransform() {
        ensureUpdated();
        return _currentTileProvider->depthTransform();
    }

    Tile::Status TemporalTileProvider::getTileStatus(const ChunkIndex& chunkIndex) {
        ensureUpdated();
        return _currentTileProvider->getTileStatus(chunkIndex);
    }

    Tile TemporalTileProvider::getTile(const ChunkIndex& chunkIndex) {
        ensureUpdated();
        return _currentTileProvider->getTile(chunkIndex);
    }

    Tile TemporalTileProvider::getDefaultTile() {
        return _defaultTile;
    }


    int TemporalTileProvider::maxLevel() {
        ensureUpdated();
        return _currentTileProvider->maxLevel();
    }

    void TemporalTileProvider::ensureUpdated() {
        if (_currentTileProvider == nullptr) {
            LDEBUG("Warning: update was done lazily");
            update();
        }
    }

    void TemporalTileProvider::update() {
        _currentTileProvider = getTileProvider();
        _currentTileProvider->update();
    }

    void TemporalTileProvider::reset() {
        auto end = _tileProviderMap.end();
        for (auto it = _tileProviderMap.begin(); it != end; it++) {
            it->second->reset();
        }
    }

    std::shared_ptr<TileProvider> TemporalTileProvider::getTileProvider(Time t) {
        Time tCopy(t);
        if (_timeQuantizer.quantize(tCopy, true)) {
            TimeKey timekey = _timeFormat->stringify(tCopy);
            try {
                return getTileProvider(timekey);
            }
            catch (const ghoul::RuntimeError& e) {
                LERROR(e.message);
                return nullptr;
            }
        }
        return nullptr;
    }


    std::shared_ptr<TileProvider> TemporalTileProvider::getTileProvider(TimeKey timekey) {
        auto it = _tileProviderMap.find(timekey);
        if (it != _tileProviderMap.end()) {
            return it->second;
        }
        else {
            auto tileProvider = initTileProvider(timekey);

            _tileProviderMap[timekey] = tileProvider;
            return tileProvider;
        }
    }


    std::shared_ptr<TileProvider> TemporalTileProvider::initTileProvider(TimeKey timekey) {
        std::string gdalDatasetXml = getGdalDatasetXML(timekey);
        _initDict.setValue<std::string>(KeyFilePath, gdalDatasetXml);
        return std::make_shared<CachingTileProvider>(_initDict);
    }
    
    std::string TemporalTileProvider::getGdalDatasetXML(Time t) {
        TimeKey timekey = _timeFormat->stringify(t);
        return getGdalDatasetXML(timekey);
    }

    std::string TemporalTileProvider::getGdalDatasetXML(TimeKey timeKey) {
        std::string xmlTemplate(_gdalXmlTemplate);
        size_t pos = xmlTemplate.find(URL_TIME_PLACEHOLDER);
        size_t numChars = URL_TIME_PLACEHOLDER.length();
        ghoul_assert(pos != std::string::npos, "Invalid dataset file");
        std::string timeSpecifiedXml = xmlTemplate.replace(pos, numChars, timeKey);
        return timeSpecifiedXml;
    }





    //////////////////////////////////////////////////////////////////////////////////////
    //                                 Time Id Providers                                //
    //////////////////////////////////////////////////////////////////////////////////////
    std::string YYYY_MM_DD::stringify(const Time& t) const {
        return t.ISO8601().substr(0, 10);
    }

    std::string YYYY_MM_DDThh_mm_ssZ::stringify(const Time& t) const {
        return t.ISO8601().substr(0, 19) + "Z";
    }

    

    //////////////////////////////////////////////////////////////////////////////////////
    //                            Time Id Providers Facotry                             //
    //////////////////////////////////////////////////////////////////////////////////////

    bool TimeIdProviderFactory::initialized = false;

    std::unordered_map<std::string, std::unique_ptr<TimeFormat>> TimeIdProviderFactory::_timeIdProviderMap = std::unordered_map<std::string, std::unique_ptr<TimeFormat>>();

    void TimeIdProviderFactory::init() {
        _timeIdProviderMap.insert(
                                  std::pair<std::string, std::unique_ptr<TimeFormat> >( "YYYY-MM-DD", std::make_unique<YYYY_MM_DD>() ));
      _timeIdProviderMap.insert(std::pair<std::string, std::unique_ptr<TimeFormat> > ( "YYYY-MM-DDThh:mm:ssZ", std::make_unique<YYYY_MM_DDThh_mm_ssZ>() ));
        initialized = true;
    }

    TimeFormat* TimeIdProviderFactory::getProvider(const std::string& format) {
        if (!initialized) {
            init();
        }
        ghoul_assert(_timeIdProviderMap.find(format) != _timeIdProviderMap.end(), 
            "Unsupported Time format: " << format);
        return _timeIdProviderMap[format].get();
    }




    //////////////////////////////////////////////////////////////////////////////////////
    //                                  Time Quantizer                                  //
    //////////////////////////////////////////////////////////////////////////////////////
    TimeQuantizer::TimeQuantizer(const Time& start, const Time& end, double resolution)
<<<<<<< HEAD
        : _start(start.j2000Seconds())
        , _end(end.j2000Seconds())
=======
        : _timerange(start.unsyncedJ2000Seconds(), end.unsyncedJ2000Seconds())
>>>>>>> b6a13fa0
        , _resolution(resolution)
    {

    }

    TimeQuantizer::TimeQuantizer(const Time& start, const Time& end, const std::string& resolution)
        : TimeQuantizer(start, end, parseTimeResolutionStr(resolution))
    {

    }

    double TimeQuantizer::parseTimeResolutionStr(const std::string& resoltutionStr) {
        const char unit = resoltutionStr.back();
        std::string numberString = resoltutionStr.substr(0, resoltutionStr.length() - 1);
        
        char* p;
        double value = strtol(numberString.c_str(), &p, 10);
        if (*p) { // not a number
            throw ghoul::RuntimeError("Cannot convert " + numberString + " to number");
        }
        else {
            // convert value to seconds, based on unit.
            // The switch statment has intentional fall throughs
            switch (unit) {
            case 'y': value *= 365;
            case 'd': value *= 24.0;
            case 'h': value *= 60.0;
            case 'm': value *= 60.0;
            case 's': value *= 1.0;
                break;
            default:
                throw ghoul::RuntimeError("Invalid unit format '" + std::string(1, unit) +
                    "'. Expected 'y', 'd', 'h', 'm' or 's'.");
            }
            return value;
        }
    }

<<<<<<< HEAD
    bool TimeQuantizer::quantize(Time& t) const {
        double unquantized = t.j2000Seconds();
        if (_start <= unquantized && unquantized <= _end) {
            double quantized = std::floor((unquantized - _start) / _resolution) * _resolution + _start;
=======
    bool TimeQuantizer::quantize(Time& t, bool clamp) const {
        double unquantized = t.unsyncedJ2000Seconds();
        if (_timerange.includes(unquantized)) {
            double quantized = std::floor((unquantized - _timerange.start) / _resolution) * _resolution + _timerange.start;
>>>>>>> b6a13fa0
            t.setTime(quantized);
            return true;
        }
        else if (clamp) {
            double clampedTime = unquantized;
            clampedTime = std::max(clampedTime, _timerange.start);
            clampedTime = std::min(clampedTime, _timerange.end);
            t.setTime(clampedTime);
            return true;
        }
        else {
            return false;
        }
    }

}  // namespace openspace<|MERGE_RESOLUTION|>--- conflicted
+++ resolved
@@ -271,12 +271,7 @@
     //                                  Time Quantizer                                  //
     //////////////////////////////////////////////////////////////////////////////////////
     TimeQuantizer::TimeQuantizer(const Time& start, const Time& end, double resolution)
-<<<<<<< HEAD
-        : _start(start.j2000Seconds())
-        , _end(end.j2000Seconds())
-=======
-        : _timerange(start.unsyncedJ2000Seconds(), end.unsyncedJ2000Seconds())
->>>>>>> b6a13fa0
+        : _timerange(start.j2000Seconds(), end.j2000Seconds())
         , _resolution(resolution)
     {
 
@@ -315,17 +310,10 @@
         }
     }
 
-<<<<<<< HEAD
-    bool TimeQuantizer::quantize(Time& t) const {
+    bool TimeQuantizer::quantize(Time& t, bool clamp) const {
         double unquantized = t.j2000Seconds();
-        if (_start <= unquantized && unquantized <= _end) {
-            double quantized = std::floor((unquantized - _start) / _resolution) * _resolution + _start;
-=======
-    bool TimeQuantizer::quantize(Time& t, bool clamp) const {
-        double unquantized = t.unsyncedJ2000Seconds();
         if (_timerange.includes(unquantized)) {
             double quantized = std::floor((unquantized - _timerange.start) / _resolution) * _resolution + _timerange.start;
->>>>>>> b6a13fa0
             t.setTime(quantized);
             return true;
         }
