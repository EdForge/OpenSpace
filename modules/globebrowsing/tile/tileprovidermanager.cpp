--- conflicted
+++ resolved
@@ -56,16 +56,13 @@
     }
 
     //////////////////////////////////////////////////////////////////////////////////////
-    //                           Tile Provider Manager                                  //
+    //                                Layer Manager                                     //
     //////////////////////////////////////////////////////////////////////////////////////
-<<<<<<< HEAD
+
     LayerManager::LayerManager(
         const ghoul::Dictionary& textureCategoriesDictionary,
         const ghoul::Dictionary& textureInitDictionary){
-=======
-    TileProviderManager::TileProviderManager(
-        const ghoul::Dictionary& textureCategoriesDictionary){
->>>>>>> 9eb805a3
+
         // Create all the categories of tile providers
         for (size_t i = 0; i < textureCategoriesDictionary.size(); i++) {
             ghoul::Dictionary texturesDict = textureCategoriesDictionary.value<ghoul::Dictionary>(
