/*****************************************************************************************
 *                                                                                       *
 * OpenSpace                                                                             *
 *                                                                                       *
 * Copyright (c) 2014-2016                                                               *
 *                                                                                       *
 * Permission is hereby granted, free of charge, to any person obtaining a copy of this  *
 * software and associated documentation files (the "Software"), to deal in the Software *
 * without restriction, including without limitation the rights to use, copy, modify,    *
 * merge, publish, distribute, sublicense, and/or sell copies of the Software, and to    *
 * permit persons to whom the Software is furnished to do so, subject to the following   *
 * conditions:                                                                           *
 *                                                                                       *
 * The above copyright notice and this permission notice shall be included in all copies *
 * or substantial portions of the Software.                                              *
 *                                                                                       *
 * THE SOFTWARE IS PROVIDED "AS IS", WITHOUT WARRANTY OF ANY KIND, EXPRESS OR IMPLIED,   *
 * INCLUDING BUT NOT LIMITED TO THE WARRANTIES OF MERCHANTABILITY, FITNESS FOR A         *
 * PARTICULAR PURPOSE AND NONINFRINGEMENT. IN NO EVENT SHALL THE AUTHORS OR COPYRIGHT    *
 * HOLDERS BE LIABLE FOR ANY CLAIM, DAMAGES OR OTHER LIABILITY, WHETHER IN AN ACTION OF  *
 * CONTRACT, TORT OR OTHERWISE, ARISING FROM, OUT OF OR IN CONNECTION WITH THE SOFTWARE  *
 * OR THE USE OR OTHER DEALINGS IN THE SOFTWARE.                                         *
 ****************************************************************************************/


#include <ghoul/misc/assert.h>

#include <openspace/engine/openspaceengine.h>

#include <modules/globebrowsing/chunk/chunk.h>
#include <modules/globebrowsing/chunk/chunkedlodglobe.h>
#include <modules/globebrowsing/tile/layeredtextures.h>

#include <algorithm>

namespace {
    const std::string _loggerCat = "Chunk";
}

namespace openspace {

    Chunk::Chunk(ChunkedLodGlobe* owner, const ChunkIndex& chunkIndex, bool initVisible)
        : _owner(owner)
        , _surfacePatch(chunkIndex)
        , _index(chunkIndex)
        , _isVisible(initVisible) 
    {

    }

    const GeodeticPatch& Chunk::surfacePatch() const {
        return _surfacePatch;
    }

    ChunkedLodGlobe* const Chunk::owner() const {
        return _owner;
    }

    const ChunkIndex Chunk::index() const {
        return _index;
    }

    bool Chunk::isVisible() const {
        return _isVisible;
    }

    void Chunk::setIndex(const ChunkIndex& index) {
        _index = index;
        _surfacePatch = GeodeticPatch(index);
    }

    void Chunk::setOwner(ChunkedLodGlobe* newOwner) {
        _owner = newOwner;
    }

    Chunk::Status Chunk::update(const RenderData& data) {
        Camera* savedCamera = _owner->getSavedCamera();
        const Camera& camRef = savedCamera != nullptr ? *savedCamera : data.camera;
        RenderData myRenderData = { camRef, data.position, data.doPerformanceMeasurement };

        _isVisible = true;
        if (_owner->testIfCullable(*this, myRenderData)) {
            _isVisible = false;
            return Status::WANT_MERGE;
        }

        int desiredLevel = _owner->getDesiredLevel(*this, myRenderData);

        if (desiredLevel < _index.level) return Status::WANT_MERGE;
        else if (_index.level < desiredLevel) return Status::WANT_SPLIT;
        else return Status::DO_NOTHING;
    }

    Chunk::BoundingHeights Chunk::getBoundingHeights() const {
        BoundingHeights boundingHeights;
        boundingHeights.max = _owner->chunkHeight;
        boundingHeights.min = 0;
        boundingHeights.available = false;

        // In the future, this should be abstracted away and more easily queryable.
        // One must also handle how to sample pick one out of multiplte heightmaps
        auto tileProvidermanager = owner()->getTileProviderManager();
        auto heightMapProviders = tileProvidermanager->getActivatedLayerCategory("HeightMaps");
        if (heightMapProviders.size() > 0) {
            TileAndTransform tileAndTransform = heightMapProviders[0]->getHighestResolutionTile(_index);
            if (tileAndTransform.tile.status == Tile::Status::OK) {
                std::shared_ptr<TilePreprocessData> preprocessData = tileAndTransform.tile.preprocessData;
                if ((preprocessData != nullptr) && preprocessData->maxValues.size() > 0) {
                    boundingHeights.max = preprocessData->maxValues[0];
                    boundingHeights.min = preprocessData->minValues[0];
                    boundingHeights.available = true;
                }
            }
        }

        return boundingHeights;
    }


    void Chunk::render(const RenderData& data) const {
        _owner->getPatchRenderer().renderChunk(*this, data);
    }


    //////////////////////////////////////////////////////////////////////////////////////
    //                              Chunk evaluation                                    //
    //////////////////////////////////////////////////////////////////////////////////////


    int EvaluateChunkLevelByDistance::getDesiredLevel(const Chunk& chunk, const RenderData& data) const {
        ChunkedLodGlobe const * globe = chunk.owner();
        const Ellipsoid& ellipsoid = globe->ellipsoid();

        Vec3 cameraPosition = data.camera.positionVec3();
        Geodetic2 pointOnPatch = chunk.surfacePatch().closestPoint(
            ellipsoid.cartesianToGeodetic2(cameraPosition));
        
        Chunk::BoundingHeights heights = chunk.getBoundingHeights();

        Vec3 globePosition = data.position.dvec3();
        Vec3 patchPosition = globePosition + ellipsoid.cartesianSurfacePosition(pointOnPatch);
        Vec3 cameraToChunk = patchPosition - cameraPosition;


        // Calculate desired level based on distance
        Scalar distanceToPatch = glm::length(cameraToChunk);
        Scalar distance = distanceToPatch - heights.min; // distance to actual minimum heights

        Scalar scaleFactor = globe->lodScaleFactor * ellipsoid.minimumRadius();
        Scalar projectedScaleFactor = scaleFactor / distance;
        int desiredLevel = ceil(log2(projectedScaleFactor));
        return desiredLevel;
    }

    int EvaluateChunkLevelByProjectedArea::getDesiredLevel(const Chunk& chunk, const RenderData& data) const {
        ChunkedLodGlobe const * globe = chunk.owner();
        const Ellipsoid& ellipsoid = globe->ellipsoid();
        Vec3 cameraPosition = data.camera.positionVec3();
        Vec3 globePosition = data.position.dvec3();
        Vec3 cameraToEllipseCenter = globePosition - cameraPosition;

        Geodetic2 camPos = ellipsoid.cartesianToGeodetic2(cameraPosition);

        struct CornerDist {
            Geodetic2 corner;
            float dist;
        };

        struct {
            bool operator()(const CornerDist& a, const CornerDist& b) {
                return a.dist < b.dist;
            }
        } byDist;

        std::vector<CornerDist> cornerDists(4);
        for (size_t i = 0; i < 4; i++) {
            const Geodetic2& c = chunk.surfacePatch().getCorner((Quad)i);
            Geodetic2 diff = (camPos - c);
            float latDiff = fAngle::fromRadians(diff.lat).getNormalizedAround(fAngle::ZERO).asRadians();
            float lonDiff = fAngle::fromRadians(diff.lon).getNormalizedAround(fAngle::ZERO).asRadians();
            cornerDists[i].corner = c;
            cornerDists[i].dist = latDiff*latDiff + lonDiff*lonDiff;;
        }

        std::sort(cornerDists.begin(), cornerDists.end(), byDist);

        Chunk::BoundingHeights heights = chunk.getBoundingHeights();

        const Geodetic3 c0 = { cornerDists[0].corner, heights.min };
        const Geodetic3 c1 = { cornerDists[1].corner, heights.min };
        const Geodetic3 c2 = { cornerDists[2].corner, heights.max };
        const Geodetic3 c3 = { cornerDists[3].corner, heights.max };

        Vec3 A = cameraToEllipseCenter + ellipsoid.cartesianPosition(c0);
        Vec3 B = cameraToEllipseCenter + ellipsoid.cartesianPosition(c1);
        Vec3 C = cameraToEllipseCenter + ellipsoid.cartesianPosition(c2);
        Vec3 D = cameraToEllipseCenter + ellipsoid.cartesianPosition(c3);

        // Project points onto unit sphere
        A = glm::normalize(A);
        B = glm::normalize(B);
        C = glm::normalize(C);
        D = glm::normalize(D);


        /*
        A-----____
        |         '''-----B
        |          __--'  |
        |   __--''        |
        C-----------------D
        */

        const Vec3 AB = B - A;
        const Vec3 AC = C - A;
        const Vec3 DC = C - D;
        const Vec3 DB = B - D;

        double areaTriangle1 = 0.5 * glm::length(glm::cross(AC, AB));
        double areaTriangle2 = 0.5 * glm::length(glm::cross(DC, DB));
        double projectedChunkAreaApprox = areaTriangle1 + areaTriangle2;

        double scaledArea = globe->lodScaleFactor * projectedChunkAreaApprox;
        return chunk.index().level + round(scaledArea - 1);
    }


<<<<<<< HEAD
        // In the future, this should be abstracted away and more easily queryable.
        // One must also handle how to sample pick one out of multiplte heightmaps
        auto tileProvidermanager = owner()->getTileProviderManager();
        auto heightMapProviders = tileProvidermanager->getActivatedLayerCategory(LayeredTextures::HeightMaps);
=======

    int EvaluateChunkLevelByAvailableTileData::getDesiredLevel(const Chunk& chunk, const RenderData& data) const {
        auto tileProvidermanager = chunk.owner()->getTileProviderManager();
        auto heightMapProviders = tileProvidermanager->getActivatedLayerCategory("HeightMaps");
        int currLevel = chunk.index().level;

        // simply check the first heigtmap
>>>>>>> ebdb906a
        if (heightMapProviders.size() > 0) {
            Tile::Status heightTileStatus = heightMapProviders[0]->getTileStatus(chunk.index());
            if (heightTileStatus == Tile::Status::IOError || heightTileStatus == Tile::Status::OutOfRange) {
                return currLevel-1;
            }

            return UNKNOWN_DESIRED_LEVEL;
        }

        return UNKNOWN_DESIRED_LEVEL;
    }

} // namespace openspace<|MERGE_RESOLUTION|>--- conflicted
+++ resolved
@@ -100,7 +100,7 @@
         // In the future, this should be abstracted away and more easily queryable.
         // One must also handle how to sample pick one out of multiplte heightmaps
         auto tileProvidermanager = owner()->getTileProviderManager();
-        auto heightMapProviders = tileProvidermanager->getActivatedLayerCategory("HeightMaps");
+        auto heightMapProviders = tileProvidermanager->getActivatedLayerCategory(LayeredTextures::HeightMaps);
         if (heightMapProviders.size() > 0) {
             TileAndTransform tileAndTransform = heightMapProviders[0]->getHighestResolutionTile(_index);
             if (tileAndTransform.tile.status == Tile::Status::OK) {
@@ -224,21 +224,12 @@
         return chunk.index().level + round(scaledArea - 1);
     }
 
-
-<<<<<<< HEAD
-        // In the future, this should be abstracted away and more easily queryable.
-        // One must also handle how to sample pick one out of multiplte heightmaps
-        auto tileProvidermanager = owner()->getTileProviderManager();
-        auto heightMapProviders = tileProvidermanager->getActivatedLayerCategory(LayeredTextures::HeightMaps);
-=======
-
     int EvaluateChunkLevelByAvailableTileData::getDesiredLevel(const Chunk& chunk, const RenderData& data) const {
         auto tileProvidermanager = chunk.owner()->getTileProviderManager();
-        auto heightMapProviders = tileProvidermanager->getActivatedLayerCategory("HeightMaps");
+        auto heightMapProviders = tileProvidermanager->getActivatedLayerCategory(LayeredTextures::HeightMaps);
         int currLevel = chunk.index().level;
 
         // simply check the first heigtmap
->>>>>>> ebdb906a
         if (heightMapProviders.size() > 0) {
             Tile::Status heightTileStatus = heightMapProviders[0]->getTileStatus(chunk.index());
             if (heightTileStatus == Tile::Status::IOError || heightTileStatus == Tile::Status::OutOfRange) {
