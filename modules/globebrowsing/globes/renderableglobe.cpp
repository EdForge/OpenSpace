/*****************************************************************************************
*                                                                                       *
* OpenSpace                                                                             *
*                                                                                       *
* Copyright (c) 2014-2016                                                               *
*                                                                                       *
* Permission is hereby granted, free of charge, to any person obtaining a copy of this  *
* software and associated documentation files (the "Software"), to deal in the Software *
* without restriction, including without limitation the rights to use, copy, modify,    *
* merge, publish, distribute, sublicense, and/or sell copies of the Software, and to    *
* permit persons to whom the Software is furnished to do so, subject to the following   *
* conditions:                                                                           *
*                                                                                       *
* The above copyright notice and this permission notice shall be included in all copies *
* or substantial portions of the Software.                                              *
*                                                                                       *
* THE SOFTWARE IS PROVIDED "AS IS", WITHOUT WARRANTY OF ANY KIND, EXPRESS OR IMPLIED,   *
* INCLUDING BUT NOT LIMITED TO THE WARRANTIES OF MERCHANTABILITY, FITNESS FOR A         *
* PARTICULAR PURPOSE AND NONINFRINGEMENT. IN NO EVENT SHALL THE AUTHORS OR COPYRIGHT    *
* HOLDERS BE LIABLE FOR ANY CLAIM, DAMAGES OR OTHER LIABILITY, WHETHER IN AN ACTION OF  *
* CONTRACT, TORT OR OTHERWISE, ARISING FROM, OUT OF OR IN CONNECTION WITH THE SOFTWARE  *
* OR THE USE OR OTHER DEALINGS IN THE SOFTWARE.                                         *
****************************************************************************************/

#include <modules/globebrowsing/globes/renderableglobe.h>

#include <modules/globebrowsing/globes/globemesh.h>
#include <modules/globebrowsing/globes/clipmapglobe.h>
#include <modules/globebrowsing/globes/chunklodglobe.h>

// open space includes
#include <openspace/engine/openspaceengine.h>
#include <openspace/rendering/renderengine.h>
#include <openspace/util/spicemanager.h>
#include <openspace/scene/scenegraphnode.h>

// ghoul includes
#include <ghoul/misc/assert.h>

namespace {
    const std::string _loggerCat = "RenderableGlobe";

    const std::string keyFrame = "Frame";
    const std::string keyGeometry = "Geometry";
    const std::string keyShading = "PerformShading";

    const std::string keyBody = "Body";
}

namespace openspace {


<<<<<<< HEAD
    RenderableGlobe::RenderableGlobe(const ghoul::Dictionary& dictionary)
        : DistanceSwitch()
        , _rotation("rotation", "Rotation", 0, 0, 360)
        //, _ellipsoid(Ellipsoid::Ellipsoid(6e6,6e6, 1e6))
        , _ellipsoid(Ellipsoid::WGS84)
    {
        std::string name;
        bool success = dictionary.getValue(SceneGraphNode::KeyName, name);
        ghoul_assert(success,
            "RenderableGlobe need the '" << SceneGraphNode::KeyName << "' be specified");
        setName(name);
        dictionary.getValue(keyFrame, _frame);
        dictionary.getValue(keyBody, _target);
        if (_target != "")
            setBody(_target);

        // Mainly for debugging purposes @AA
        addProperty(_rotation);
        
        //addSwitchValue(std::shared_ptr<ClipMapGlobe>(new ClipMapGlobe(dictionary, _ellipsoid)), 1e9);
        addSwitchValue(std::shared_ptr<ChunkLodGlobe>(new ChunkLodGlobe(dictionary, _ellipsoid)), 1e9);
        addSwitchValue(std::shared_ptr<GlobeMesh>(new GlobeMesh(dictionary)), 1e10);
=======
		// Mainly for debugging purposes @AA
		addProperty(_rotation);
		
		addSwitchValue(std::shared_ptr<ClipMapGlobe>(new ClipMapGlobe(dictionary, _ellipsoid)), 1e9);
		//addSwitchValue(std::shared_ptr<ChunkLodGlobe>(new ChunkLodGlobe(dictionary, _ellipsoid)), 1e9);
		addSwitchValue(std::shared_ptr<GlobeMesh>(new GlobeMesh(dictionary)), 1e10);
>>>>>>> 78339e90
    }

    RenderableGlobe::~RenderableGlobe() {
    }

    void RenderableGlobe::update(const UpdateData& data) {
        // set spice-orientation in accordance to timestamp
        _stateMatrix = SpiceManager::ref().positionTransformMatrix(_frame, "GALACTIC", data.time);
        _time = data.time;
        DistanceSwitch::update(data);
    }

}  // namespace openspace<|MERGE_RESOLUTION|>--- conflicted
+++ resolved
@@ -50,7 +50,6 @@
 namespace openspace {
 
 
-<<<<<<< HEAD
     RenderableGlobe::RenderableGlobe(const ghoul::Dictionary& dictionary)
         : DistanceSwitch()
         , _rotation("rotation", "Rotation", 0, 0, 360)
@@ -73,14 +72,7 @@
         //addSwitchValue(std::shared_ptr<ClipMapGlobe>(new ClipMapGlobe(dictionary, _ellipsoid)), 1e9);
         addSwitchValue(std::shared_ptr<ChunkLodGlobe>(new ChunkLodGlobe(dictionary, _ellipsoid)), 1e9);
         addSwitchValue(std::shared_ptr<GlobeMesh>(new GlobeMesh(dictionary)), 1e10);
-=======
-		// Mainly for debugging purposes @AA
-		addProperty(_rotation);
-		
-		addSwitchValue(std::shared_ptr<ClipMapGlobe>(new ClipMapGlobe(dictionary, _ellipsoid)), 1e9);
-		//addSwitchValue(std::shared_ptr<ChunkLodGlobe>(new ChunkLodGlobe(dictionary, _ellipsoid)), 1e9);
-		addSwitchValue(std::shared_ptr<GlobeMesh>(new GlobeMesh(dictionary)), 1e10);
->>>>>>> 78339e90
+
     }
 
     RenderableGlobe::~RenderableGlobe() {
