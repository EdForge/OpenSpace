--- conflicted
+++ resolved
@@ -34,11 +34,9 @@
     const char* keyRadii = "Radii";
     const char* keySegmentsPerPatch = "SegmentsPerPatch";
     const char* keyLayers = "Layers";
-<<<<<<< HEAD
     const char* keyShadowGroup = "Shadow_Group";
     const char* keyShadowSource = "Source";
     const char* keyShadowCaster = "Caster";
-=======
 
     static const openspace::properties::Property::PropertyInfo SaveOrThrowInfo = {
         "SaveOrThrowCamera",
@@ -153,7 +151,6 @@
         "orenNayarRoughness",
         "" // @TODO Missing documentation
     };
->>>>>>> 02ce2a1b
 } // namespace
 
 using namespace openspace::properties;
