--- conflicted
+++ resolved
@@ -46,7 +46,6 @@
 
 namespace openspace {
 
-<<<<<<< HEAD
 	class LonLatPatch;
 	class TriangleSoup;
 	
@@ -87,6 +86,7 @@
 			const TileIndex& ti);
 	private:
 		shared_ptr<Grid> _grid;
+		TwmsTileProvider tileProvider;
 	};
 
 
@@ -102,66 +102,7 @@
 	private:
 		shared_ptr<ClipMapGrid> _grid;
 	};
-=======
-    class LonLatPatch;
-    class Geometry;
-    
-    using std::shared_ptr;
-    using std::unique_ptr;
-    using ghoul::opengl::ProgramObject;
 
-    class PatchRenderer {
-    public:
-        
-        PatchRenderer();
-        ~PatchRenderer();
-
-    protected:
-
-        unique_ptr<ProgramObject> _programObject;
-        TextureTileSet _tileSet;
-    };
-
-
-    //////////////////////////////////////////////////////////////////////////////////////
-    //							PATCH RENDERER SUBCLASSES								//
-    //////////////////////////////////////////////////////////////////////////////////////
-
-    class LatLonPatchRenderer : public PatchRenderer {
-    public:
-        LatLonPatchRenderer(shared_ptr<Grid> grid);
-
-        void renderPatch(
-            const LatLonPatch& patch,
-            const RenderData& data, 
-            double radius);
-
-        void renderPatch(
-            const LatLonPatch& patch, 
-            const RenderData& data, 
-            double radius, 
-            const TileIndex& ti);
-
-    private:
-        TwmsTileProvider tileProvider;
-        shared_ptr<Grid> _grid;
-
-    };
-
-
-
-    class ClipMapPatchRenderer : public PatchRenderer {
-    public:
-        ClipMapPatchRenderer(shared_ptr<ClipMapGrid> grid);
-
-        void renderPatch(
-            const LatLon& patchSize,
-            const RenderData& data,
-            double radius);
-    private:
-        shared_ptr<ClipMapGrid> _grid;
-    };
->>>>>>> 473c7782
 }  // namespace openspace
 
 #endif  // __LATLONPATCH_H__