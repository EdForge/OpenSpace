/*****************************************************************************************
*                                                                                       *
* OpenSpace                                                                             *
*                                                                                       *
* Copyright (c) 2014-2020                                                               *
*                                                                                       *
* Permission is hereby granted, free of charge, to any person obtaining a copy of this  *
* software and associated documentation files (the "Software"), to deal in the Software *
* without restriction, including without limitation the rights to use, copy, modify,    *
* merge, publish, distribute, sublicense, and/or sell copies of the Software, and to    *
* permit persons to whom the Software is furnished to do so, subject to the following   *
* conditions:                                                                           *
*                                                                                       *
* The above copyright notice and this permission notice shall be included in all copies *
* or substantial portions of the Software.                                              *
*                                                                                       *
* THE SOFTWARE IS PROVIDED "AS IS", WITHOUT WARRANTY OF ANY KIND, EXPRESS OR IMPLIED,   *
* INCLUDING BUT NOT LIMITED TO THE WARRANTIES OF MERCHANTABILITY, FITNESS FOR A         *
* PARTICULAR PURPOSE AND NONINFRINGEMENT. IN NO EVENT SHALL THE AUTHORS OR COPYRIGHT    *
* HOLDERS BE LIABLE FOR ANY CLAIM, DAMAGES OR OTHER LIABILITY, WHETHER IN AN ACTION OF  *
* CONTRACT, TORT OR OTHERWISE, ARISING FROM, OUT OF OR IN CONNECTION WITH THE SOFTWARE  *
* OR THE USE OR OTHER DEALINGS IN THE SOFTWARE.                                         *
****************************************************************************************/

#include <openspace/rendering/renderable.h>

#include <modules/fieldlinessequence/util/fieldlinesstate.h>
#include <openspace/properties/optionproperty.h>
#include <openspace/properties/stringproperty.h>
#include <openspace/properties/triggerproperty.h>
#include <openspace/properties/scalar/intproperty.h>
#include <openspace/properties/vector/vec2property.h>
#include <openspace/properties/vector/vec4property.h>
#include <openspace/rendering/transferfunction.h>
#include <atomic>


#include <modules/base/rendering/renderabletrail.h>

namespace { enum class SourceFileType; }

namespace openspace {

    class RenderableStreamNodes : public Renderable {
    public:
        RenderableStreamNodes(const ghoul::Dictionary& dictionary);

        //these two are needed for startup and close i think. 
        void initializeGL() override;
        void deinitializeGL() override;
        const std::vector<GLsizei>& lineCount() const;
        const std::vector<GLint>& lineStart() const;

        bool isReady() const override;

        void render(const RenderData& data, RendererTasks& rendererTask) override;
        void update(const UpdateData& data) override;
        void updateActiveTriggerTimeIndex(double currentTime);

        //const std::vector<GLsizei>& lineCount() const;
        //const std::vector<GLint>& lineStart() const;

    private:
        std::vector<GLsizei> _lineCount;
        std::vector<GLint> _lineStart;
        // ------------------------------------- ENUMS -------------------------------------//
        // Used to determine if lines should be colored UNIFORMLY or by an extraQuantity
        enum class ColorMethod : int {
            Uniform = 0,
            ByFluxValue = 1
        };
        enum class ScalingMethod : int {
            Flux = 0,
            RFlux = 1,
            R2Flux = 2,
            log10RFlux = 3,
            lnRFlux = 4
        };

        UniformCache(streamColor, usingParticles, nodeSize, thresholdRadius)
            _uniformCache;

        // ------------------------------------ STRINGS ------------------------------------//
        std::string _identifier;    /// Name of the Nod

    // ------------------------------------- FLAGS -------------------------------------//
    // False => states are stored in RAM (using 'in-RAM-states'), True => states are
    // loaded from disk during runtime (using 'runtime-states')
        bool _loadingStatesDynamically = false;

        // False => the previous frame's state should still be shown
        bool _needsUpdate = false;
        // Used for 'runtime-states'. True when finished loading a new state from disk on
        // another thread.
        std::atomic_bool _newStateIsReady = false;
        bool _isLoadingStateFromDisk = false;
        bool _mustLoadNewStateFromDisk = true;
        // --------------------------------- NUMERICALS ----------------------------------- //
        // In setup it is used to scale JSON coordinates. During runtime it is used to scale
        // domain limits.
        float _scalingFactor = 1.f;

        // Active index of _states. If(==-1)=>no state available for current time. Always the
        // same as _activeTriggerTimeIndex if(_loadingStatesDynamically==true), else
        // always = 0
        int _activeStateIndex = -1;
        
        // Active index of _startTimes
        int _activeTriggerTimeIndex = -1;
        // Estimated end of sequence.
        double _sequenceEndTime;
        // Number of states in the sequence
<<<<<<< HEAD
        size_t _nStates = 200;
=======
        size_t _nStates = 274;
>>>>>>> 21403780

        GLuint _vertexArrayObject = 0;
        // OpenGL Vertex Buffer Object containing the vertex positions
        GLuint _vertexPositionBuffer = 0;
        // OpenGL Vertex Buffer Object containing the Flux values used for coloring
        // the nodes
        GLuint _vertexColorBuffer = 0;
        // OpenGL Vertex Buffer Object containing the positions to filter the nodes
        GLuint _vertexFilteringBuffer = 0;
        // ---------------------------------- Properties ---------------------------------- //
        // Group to hold the color properties
        properties::PropertyOwner _pColorGroup;
        // Uniform/transfer function/topology? //////////////////////?
        properties::OptionProperty _pColorMode;
        // Scaling options
        properties::OptionProperty _pScalingmethod;
        // Uniform stream Color
        properties::Vec4Property _pStreamColor;
        // Index of the flux value to color lines by
        //properties::OptionProperty _pColorFlux;
        // Color table/transfer function min
        //properties::StringProperty _pColorFluxMin;
        // Color table/transfer function max
        //properties::StringProperty _pColorFluxMax;
        // Color table/transfer function for "By Flux value" coloring
        properties::StringProperty _pColorTablePath;
        // Toggle flow [ON/OFF]
        properties::BoolProperty _pStreamsEnabled;
        // Group to hold the flow/particle properties
        properties::PropertyOwner _pStreamGroup;
        // Size of simulated node particles
        properties::FloatProperty _pNodeSize;
        /// Line width for the line rendering part
        properties::FloatProperty _pLineWidth;
        ////////////////
        properties::Vec2Property _pColorTableRange;
        ////////////////
        properties::Vec2Property _pDomainZ;
        /// ///////////
        properties::FloatProperty _pThresholdRadius;
        // Filtering nodes within a range
        properties::FloatProperty _pFiltering;
        // Filtering nodes with a upper range
        properties::FloatProperty _pFilteringUpper;

        // initialization
        std::vector<std::string> _sourceFiles;

        // ------------------------------------ VECTORS ----------------------------------- //
        // Paths to color tables. One for each 'extraQuantity'
        std::vector<std::string> _colorTablePaths;
        // Values represents min & max values represented in the color table
        std::vector<glm::vec2> _colorTableRanges;
        // Contains the _triggerTimes for all FieldlineStates in the sequence
        std::vector<double> _startTimes;
        // Contains vertexPositions
        std::vector<glm::vec3> _vertexPositions;
        // Contains vertex flux values for color
        std::vector<float> _vertexColor;
        // Contains vertexRedius
        std::vector<float> _vertexRadius;

        std::vector<std::vector<glm::vec3>> _statesPos;
        std::vector<std::vector<float>> _statesColor;
        std::vector<std::vector<float>> _statesRadius;
        // ----------------------------------- POINTERS ------------------------------------//
        // The Lua-Modfile-Dictionary used during initialization
        std::unique_ptr<ghoul::Dictionary> _dictionary;

        std::unique_ptr<ghoul::opengl::ProgramObject> _shaderProgram;
        // Transfer function used to color lines when _pColorMethod is set to BY_QUANTITY
        std::unique_ptr<TransferFunction> _transferFunction;

        // --------------------- FUNCTIONS USED DURING INITIALIZATION --------------------- //    
        bool extractMandatoryInfoFromDictionary(SourceFileType& sourceFileType);
        //void extractOptionalInfoFromDictionary(std::string& outputFolderPath);
        void definePropertyCallbackFunctions();
        bool loadJsonStatesIntoRAM(const std::string& outputFolder);
        bool extractJsonInfoFromDictionary(fls::Model& model);
        void extractOptionalInfoFromDictionary(std::string& outputFolderPath);
        //std::vector<std::string> LoadJsonfile(const std::string& filename);
        std::vector<std::string> LoadJsonfile(std::string filepath);
        void setupProperties();
        void updatePositionBuffer();
        void updateVertexColorBuffer();
        void updateVertexFilteringBuffer();
        void extractTriggerTimesFromFileNames();
        void computeSequenceEndTime();
        void setModelDependentConstants();

        bool LoadfilesintoRam();

            // ------------------------- FUNCTIONS USED DURING RUNTIME ------------------------ //
  
    };




}<|MERGE_RESOLUTION|>--- conflicted
+++ resolved
@@ -110,11 +110,7 @@
         // Estimated end of sequence.
         double _sequenceEndTime;
         // Number of states in the sequence
-<<<<<<< HEAD
-        size_t _nStates = 200;
-=======
         size_t _nStates = 274;
->>>>>>> 21403780
 
         GLuint _vertexArrayObject = 0;
         // OpenGL Vertex Buffer Object containing the vertex positions
