--- conflicted
+++ resolved
@@ -91,10 +91,6 @@
         Outline = 2,
         Lines = 3,
         Sizeandcolor = 4
-<<<<<<< HEAD
-
-=======
->>>>>>> 88c5794e
     };
 
     UniformCache(streamColor, nodeSize, nodeSizeLargerFlux, thresholdFlux)
