/*****************************************************************************************
 *                                                                                       *
 * OpenSpace                                                                             *
 *                                                                                       *
 * Copyright (c) 2014-2020                                                               *
 *                                                                                       *
 * Permission is hereby granted, free of charge, to any person obtaining a copy of this  *
 * software and associated documentation files (the "Software"), to deal in the Software *
 * without restriction, including without limitation the rights to use, copy, modify,    *
 * merge, publish, distribute, sublicense, and/or sell copies of the Software, and to    *
 * permit persons to whom the Software is furnished to do so, subject to the following   *
 * conditions:                                                                           *
 *                                                                                       *
 * The above copyright notice and this permission notice shall be included in all copies *
 * or substantial portions of the Software.                                              *
 *                                                                                       *
 * THE SOFTWARE IS PROVIDED "AS IS", WITHOUT WARRANTY OF ANY KIND, EXPRESS OR IMPLIED,   *
 * INCLUDING BUT NOT LIMITED TO THE WARRANTIES OF MERCHANTABILITY, FITNESS FOR A         *
 * PARTICULAR PURPOSE AND NONINFRINGEMENT. IN NO EVENT SHALL THE AUTHORS OR COPYRIGHT    *
 * HOLDERS BE LIABLE FOR ANY CLAIM, DAMAGES OR OTHER LIABILITY, WHETHER IN AN ACTION OF  *
 * CONTRACT, TORT OR OTHERWISE, ARISING FROM, OUT OF OR IN CONNECTION WITH THE SOFTWARE  *
 * OR THE USE OR OTHER DEALINGS IN THE SOFTWARE.                                         *
 ****************************************************************************************/

#include <modules/fieldlinessequence/rendering/renderablefieldlinessequence.h>

#include <modules/fieldlinessequence/fieldlinessequencemodule.h>
#include <modules/fieldlinessequence/util/kameleonfieldlinehelper.h>
#include <openspace/engine/globals.h>
#include <openspace/engine/windowdelegate.h>
#include <openspace/interaction/navigationhandler.h>
#include <openspace/interaction/orbitalnavigator.h>
#include <openspace/rendering/renderengine.h>
#include <openspace/scene/scene.h>
#include <openspace/util/timemanager.h>
#include <openspace/util/updatestructures.h>
#include <ghoul/filesystem/filesystem.h>
#include <ghoul/logging/logmanager.h>
#include <ghoul/opengl/programobject.h>
#include <ghoul/opengl/textureunit.h>
#include <fstream>
#include <thread>

namespace {
    constexpr const char* _loggerCat = "RenderableFieldlinesSequence";

    constexpr const GLuint VaPosition = 0; // MUST CORRESPOND TO THE SHADER PROGRAM
    constexpr const GLuint VaColor = 1; // MUST CORRESPOND TO THE SHADER PROGRAM
    constexpr const GLuint VaMasking = 2; // MUST CORRESPOND TO THE SHADER PROGRAM

    // ----- KEYS POSSIBLE IN MODFILE. EXPECTED DATA TYPE OF VALUE IN [BRACKETS]  ----- //
    // ---------------------------- MANDATORY MODFILE KEYS ---------------------------- //
    // [STRING] "cdf", "json" or "osfls"
    constexpr const char* KeyInputFileType = "InputFileType";
    // [STRING] should be path to folder containing the input files
    constexpr const char* KeySourceFolder = "SourceFolder";
    // [BOOLEAN] should specify whether field line data should be fetched online or not
    constexpr const char* KeyDynamicWebContent = "DynamicWebContent";

    // ---------------------- MANDATORY INPUT TYPE SPECIFIC KEYS ---------------------- //
    // [STRING] Path to a .txt file containing seed points
    constexpr const char* KeyCdfSeedPointFile = "SeedPointFile";
    // [STRING] Currently supports: "batsrus", "enlil" & "pfss"
    constexpr const char* KeyJsonSimulationModel = "SimulationModel";

    // ----------------------- OPTIONAL INPUT TYPE SPECIFIC KEYS ---------------------- //
    // [STRING ARRAY]
    constexpr const char* KeyCdfExtraVariables = "ExtraVariables";
    // [STRING]
    constexpr const char* KeyCdfTracingVariable = "TracingVariable";
    // [STRING]
    constexpr const char* KeyJsonScalingFactor = "ScaleToMeters";
    // [BOOLEAN] If value False => Load in initializing step and store in RAM
    constexpr const char* KeyOslfsLoadAtRuntime = "LoadAtRuntime";

    // ---------------------------- OPTIONAL MODFILE KEYS  ---------------------------- //
    // [STRING ARRAY] Values should be paths to .txt files
    constexpr const char* KeyColorTablePaths = "ColorTablePaths";
    // [VEC2 ARRAY] Values should be entered as {X, Y}, where X & Y are numbers
    constexpr const char* KeyColorTableRanges = "ColorTableRanges";
    // [VEC2 ARRAY] Values should be entered as {X, Y}, where X & Y are numbers
    constexpr const char* KeyMaskingRanges = "MaskingRanges";
    // [STRING] Value should be path to folder where states are saved (JSON/CDF input
    // => osfls output & oslfs input => JSON output)
    constexpr const char* KeyOutputFolder = "OutputFolder";
    // [STRING] Value should either be "Quantity" or "Uniform"
    constexpr const char* KeyColoringMethod = "ColoringMethod";

    // ------------- POSSIBLE STRING VALUES FOR CORRESPONDING MODFILE KEY ------------- //
    constexpr const char* ValueInputFileTypeCdf = "cdf";
    constexpr const char* ValueInputFileTypeJson = "json";
    constexpr const char* ValueInputFileTypeOsfls = "osfls";

    // --------------------------------- Property Info -------------------------------- //
    constexpr openspace::properties::Property::PropertyInfo ColorMethodInfo = {
        "colorMethod",
        "Color Method",
        "Color lines uniformly or using color tables based on extra quantities like, for "
        "examples, temperature or particle density."
    };
    constexpr openspace::properties::Property::PropertyInfo ColorQuantityInfo = {
        "colorQuantity",
        "Quantity to Color By",
        "Quantity used to color lines if the 'By Quantity' color method is selected."
    };
    constexpr openspace::properties::Property::PropertyInfo ColorQuantityMinInfo = {
        "colorQuantityMin",
        "ColorTable Min Value",
        "Value to map to the lowest end of the color table."
    };
    constexpr openspace::properties::Property::PropertyInfo ColorQuantityMaxInfo = {
        "colorQuantityMax",
        "ColorTable Max Value",
        "Value to map to the highest end of the color table."
    };
    constexpr openspace::properties::Property::PropertyInfo ColorTablePathInfo = {
        "colorTablePath",
        "Path to Color Table",
        "Color Table/Transfer Function to use for 'By Quantity' coloring."
    };
    constexpr openspace::properties::Property::PropertyInfo ColorUniformInfo = {
        "uniform",
        "Uniform Line Color",
        "The uniform color of lines shown when 'Color Method' is set to 'Uniform'."
    };
    constexpr openspace::properties::Property::PropertyInfo ColorUseABlendingInfo = {
        "aBlendingEnabled",
        "Additive Blending",
        "Activate/deactivate additive blending."
    };
    constexpr openspace::properties::Property::PropertyInfo DomainEnabledInfo = {
        "domainEnabled",
        "Domain Limits",
        "Enable/Disable domain limits"
    };
    constexpr openspace::properties::Property::PropertyInfo DomainXInfo = {
        "limitsX",
        "X-limits",
        "Valid range along the X-axis. [Min, Max]"
    };
    constexpr openspace::properties::Property::PropertyInfo DomainYInfo = {
        "limitsY",
        "Y-limits",
        "Valid range along the Y-axis. [Min, Max]"
    };
    constexpr openspace::properties::Property::PropertyInfo DomainZInfo = {
        "limitsZ",
        "Z-limits",
        "Valid range along the Z-axis. [Min, Max]"
    };
    constexpr openspace::properties::Property::PropertyInfo DomainRInfo = {
        "limitsR",
        "Radial limits",
        "Valid radial range. [Min, Max]"
    };
    constexpr openspace::properties::Property::PropertyInfo FlowColorInfo = {
        "color",
        "Color",
        "Color of particles."
    };
    constexpr openspace::properties::Property::PropertyInfo FlowEnabledInfo = {
        "flowEnabled",
        "Flow Direction",
        "Toggles the rendering of moving particles along the lines. Can, for example, "
        "illustrate magnetic flow."
    };
    constexpr openspace::properties::Property::PropertyInfo FlowReversedInfo = {
        "reversed",
        "Reversed Flow",
        "Toggle to make the flow move in the opposite direction."
    };
    constexpr openspace::properties::Property::PropertyInfo FlowParticleSizeInfo = {
        "particleSize",
        "Particle Size",
        "Size of the particles."
    };
    constexpr openspace::properties::Property::PropertyInfo FlowParticleSpacingInfo = {
        "particleSpacing",
        "Particle Spacing",
        "Spacing inbetween particles."
    };
    constexpr openspace::properties::Property::PropertyInfo FlowSpeedInfo = {
        "speed",
        "Speed",
        "Speed of the flow."
    };
    constexpr openspace::properties::Property::PropertyInfo MaskingEnabledInfo = {
        "maskingEnabled",
        "Masking",
        "Enable/disable masking. Use masking to show lines where a given quantity is "
        "within a given range, for example, if you only want to see where the "
        "temperature is between 10 and 20 degrees. Also used for masking out line "
        "topologies like solar wind & closed lines."
    };
    constexpr openspace::properties::Property::PropertyInfo MaskingMinInfo = {
        "maskingMinLimit",
        "Lower Limit",
        "Lower limit of the valid masking range"
    };
    constexpr openspace::properties::Property::PropertyInfo MaskingMaxInfo = {
        "maskingMaxLimit",
        "Upper Limit",
        "Upper limit of the valid masking range"
    };
    constexpr openspace::properties::Property::PropertyInfo MaskingQuantityInfo = {
        "maskingQuantity",
        "Quantity used for Masking",
        "Quantity used for masking."
    };
    constexpr openspace::properties::Property::PropertyInfo OriginButtonInfo = {
        "focusCameraOnParent",
        "Focus Camera",
        "Focus camera on parent."
    };
    constexpr openspace::properties::Property::PropertyInfo TimeJumpButtonInfo = {
        "timeJumpToStart",
        "Jump to Start Of Sequence",
        "Performs a time jump to the start of the sequence."
    };

    enum class SourceFileType : int {
        Cdf = 0,
        Json,
        Osfls,
        Invalid
    };

    float stringToFloat(const std::string input, const float backupValue = 0.f) {
        float tmp;
        try {
            tmp = std::stof(input);
        }
        catch (const std::invalid_argument& ia) {
            LWARNING(fmt::format(
                "Invalid argument: {}. '{}' is NOT a valid number", ia.what(), input
            ));
            return backupValue;
        }
        return tmp;
    }
} // namespace

namespace openspace {
using namespace properties;

RenderableFieldlinesSequence::RenderableFieldlinesSequence(
                                                      const ghoul::Dictionary& dictionary)
    : Renderable(dictionary)
    , _pColorGroup({ "Color" })
    , _pColorMethod(ColorMethodInfo, OptionProperty::DisplayType::Radio)
    , _pColorQuantity(ColorQuantityInfo, OptionProperty::DisplayType::Dropdown)
    , _pColorQuantityMin(ColorQuantityMinInfo)
    , _pColorQuantityMax(ColorQuantityMaxInfo)
    , _pColorTablePath(ColorTablePathInfo)
    , _pColorUniform(
        ColorUniformInfo,
        glm::vec4(0.75f, 0.5f, 0.f, 0.5f),
        glm::vec4(0.f),
        glm::vec4(1.f)
    )
    , _pColorABlendEnabled(ColorUseABlendingInfo, true)
    , _pDomainEnabled(DomainEnabledInfo, true)
    , _pDomainGroup({ "Domain" })
    , _pDomainX(DomainXInfo)
    , _pDomainY(DomainYInfo)
    , _pDomainZ(DomainZInfo)
    , _pDomainR(DomainRInfo)
    , _pFlowColor(
        FlowColorInfo,
        glm::vec4(0.8f, 0.7f, 0.f, 0.6f),
        glm::vec4(0.f),
        glm::vec4(1.f)
    )
    , _pFlowEnabled(FlowEnabledInfo, true)
    , _pFlowGroup({ "Flow" })
    , _pFlowParticleSize(FlowParticleSizeInfo, 5, 0, 500)
    , _pFlowParticleSpacing(FlowParticleSpacingInfo, 60, 0, 500)
    , _pFlowReversed(FlowReversedInfo, false)
    , _pFlowSpeed(FlowSpeedInfo, 20, 0, 1000)
    , _pMaskingEnabled(MaskingEnabledInfo, false)
    , _pMaskingGroup({ "Masking" })
    , _pMaskingMin(MaskingMinInfo)
    , _pMaskingMax(MaskingMaxInfo)
    , _pMaskingQuantity(MaskingQuantityInfo, OptionProperty::DisplayType::Dropdown)
    , _pFocusOnOriginBtn(OriginButtonInfo)
    , _pJumpToStartBtn(TimeJumpButtonInfo)
{
    _dictionary = std::make_unique<ghoul::Dictionary>(dictionary);
}

void RenderableFieldlinesSequence::initializeGL() {
    // EXTRACT MANDATORY INFORMATION FROM DICTIONARY
    SourceFileType sourceFileType = SourceFileType::Invalid;
    if (!extractMandatoryInfoFromDictionary(sourceFileType)) {
        // Wait for a fieldline
        return;
    }

    // Set a default color table, just in case the (optional) user defined paths are
    // corrupt or not provided!
    _colorTablePaths.push_back(FieldlinesSequenceModule::DefaultTransferFunctionFile);
    _transferFunction = std::make_unique<TransferFunction>(absPath(_colorTablePaths[0]));

    // EXTRACT OPTIONAL INFORMATION FROM DICTIONARY
    std::string outputFolderPath;
    extractOptionalInfoFromDictionary(outputFolderPath);

    // EXTRACT SOURCE FILE TYPE SPECIFIC INFOMRATION FROM DICTIONARY & GET STATES FROM
    // SOURCE
    switch (sourceFileType) {
    case SourceFileType::Cdf:
        if (!getStatesFromCdfFiles(outputFolderPath)) {
            return;
        }
        break;
    case SourceFileType::Json:
        if (!loadJsonStatesIntoRAM(outputFolderPath)) {
            return;
        }
        break;
    case SourceFileType::Osfls:
        extractOsflsInfoFromDictionary();
        if (_loadingStatesDynamically) {
            if (!prepareForOsflsStreaming()) {
                return;
            }
            if (_dynamicWebContent) {
                initializeWebManager();
            }
        }
        else {
            loadOsflsStatesIntoRAM(outputFolderPath);
        }
        break;
    default:
        return;
    }



    // No need to store source paths in memory if they are already in RAM!
    if (!_loadingStatesDynamically) {
        _sourceFiles.clear();
    }

    // At this point there should be at least one state loaded into memory!
    if (_states.empty()) {
        LERROR("Wasn't able to extract any valid states from provided source files!");
        return;
    }

    computeSequenceEndTime();
    setModelDependentConstants();

    setupProperties();

    extractPropertyInfoFromDictionary();

    // Dictionary is no longer needed as everything is extracted
    _dictionary.reset();

    // Setup shader program
    _shaderProgram = global::renderEngine.buildRenderProgram(
        "FieldlinesSequence",
        absPath("${MODULE_FIELDLINESSEQUENCE}/shaders/fieldlinessequence_vs.glsl"),
        absPath("${MODULE_FIELDLINESSEQUENCE}/shaders/fieldlinessequence_fs.glsl")
    );

    //------------------ Initialize OpenGL VBOs and VAOs-------------------------------//
    glGenVertexArrays(1, &_vertexArrayObject);
    glGenBuffers(1, &_vertexPositionBuffer);
    glGenBuffers(1, &_vertexColorBuffer);
    glGenBuffers(1, &_vertexMaskingBuffer);

    // Needed for additive blending
    setRenderBin(Renderable::RenderBin::Overlay);
}

/**
 * Extracts the general information (from the lua modfile) that is mandatory for the class
 * to function; such as the file type and the location of the source files.
 * Returns false if it fails to extract mandatory information!
 */
bool RenderableFieldlinesSequence::extractMandatoryInfoFromDictionary(
                                                           SourceFileType& sourceFileType)
{
    _dictionary->getValue(SceneGraphNode::KeyIdentifier, _identifier);

    // ------------------- EXTRACT MANDATORY VALUES FROM DICTIONARY ------------------- //
    std::string inputFileTypeString;
    if (!_dictionary->getValue(KeyInputFileType, inputFileTypeString)) {
        LERROR(fmt::format("{}: The field {} is missing", _identifier, KeyInputFileType));
    }
    else {
        std::transform(
            inputFileTypeString.begin(),
            inputFileTypeString.end(),
            inputFileTypeString.begin(),
            [](char c) { return static_cast<char>(tolower(c)); }
        );
        // Verify that the input type is correct
        if (inputFileTypeString == ValueInputFileTypeCdf) {
            sourceFileType = SourceFileType::Cdf;
        }
        else if (inputFileTypeString == ValueInputFileTypeJson) {
            sourceFileType = SourceFileType::Json;
        }
        else if (inputFileTypeString == ValueInputFileTypeOsfls) {
            sourceFileType = SourceFileType::Osfls;
        }
        else {
            LERROR(fmt::format(
                "{}: {} is not a recognized {}",
                _identifier, inputFileTypeString, KeyInputFileType
            ));
            sourceFileType = SourceFileType::Invalid;
            return false;
        }
    }

    std::string sourceFolderPath;

    // Try to get dynamicwebcontent setting, if not try to get sourcefolder setting
    if (!_dictionary->getValue(KeyDynamicWebContent, _dynWebContentUrl)) {
        if (!_dictionary->getValue(KeySourceFolder, sourceFolderPath)) {
            LERROR(fmt::format(
                "{}: The field {} or {} is missing.",
                _identifier, KeySourceFolder, KeyDynamicWebContent
            ));
            return false;
        }
    }
    else {
        if (!_dynWebContentUrl.empty()) {
            _dynamicWebContent = true;
            LINFO("Initializing sync-directory and downloading a startset");
            sourceFolderPath = _webFieldlinesManager.initializeSyncDirectory(_identifier);
            _webFieldlinesManager.preDownload(_dynWebContentUrl);
        }
        else {
            LERROR(fmt::format(
                "{}: The field {} is missing a url", _identifier, KeyDynamicWebContent
            ));
            return false;
        }
    }

    // Ensure that the source folder exists and then extract
    // the files with the same extension as <inputFileTypeString>
    ghoul::filesystem::Directory sourceFolder(sourceFolderPath);
    if (FileSys.directoryExists(sourceFolder)) {
        // Extract all file paths from the provided folder
        _sourceFiles = sourceFolder.readFiles(
            ghoul::filesystem::Directory::Recursive::No,
            ghoul::filesystem::Directory::Sort::Yes
        );

        // Remove all files that don't have <inputFileTypeString> as extension
        _sourceFiles.erase(
            std::remove_if(
                _sourceFiles.begin(),
                _sourceFiles.end(),
                [inputFileTypeString](const std::string& str) {
            const size_t extLength = inputFileTypeString.length();
            std::string sub = str.substr(str.length() - extLength, extLength);
            std::transform(
                sub.begin(),
                sub.end(),
                sub.begin(),
                [](char c) { return static_cast<char>(::tolower(c)); }
            );
            return sub != inputFileTypeString;
        }),
            _sourceFiles.end()
            );

        // Ensure that there are available and valid source files left
        if (_sourceFiles.empty()) {
            LERROR(fmt::format(
                "{}: {} contains no {} files",
                _identifier, sourceFolderPath, inputFileTypeString
            ));
            return false;
        }
    }
    else {
        LERROR(fmt::format(
            "{}: FieldlinesSequence {} is not a valid directory",
            _identifier,
            sourceFolderPath
        ));
        return false;
    }

    return true;
}

void RenderableFieldlinesSequence::extractOptionalInfoFromDictionary(
    std::string& outputFolderPath)
{

    // ------------------- EXTRACT OPTIONAL VALUES FROM DICTIONARY ------------------- //
    if (_dictionary->getValue(KeyOutputFolder, outputFolderPath)) {
        ghoul::filesystem::Directory outputFolder(outputFolderPath);
        if (FileSys.directoryExists(outputFolder)) {
            outputFolderPath = absPath(outputFolderPath);
        }
        else {
            LERROR(fmt::format(
                "{}: The specified output path: '{}', does not exist",
                _identifier, outputFolderPath
            ));
            outputFolderPath = "";
        }
    }

    ghoul::Dictionary colorTablesPathsDictionary;
    if (_dictionary->getValue(KeyColorTablePaths, colorTablesPathsDictionary)) {
        const size_t nProvidedPaths = colorTablesPathsDictionary.size();
        if (nProvidedPaths > 0) {
            // Clear the default! It is already specified in the transferFunction
            _colorTablePaths.clear();
            for (size_t i = 1; i <= nProvidedPaths; ++i) {
                _colorTablePaths.push_back(
                    colorTablesPathsDictionary.value<std::string>(std::to_string(i)));
            }
        }
    }

    ghoul::Dictionary colorTablesRangesDictionary;
    if (_dictionary->getValue(KeyColorTableRanges, colorTablesRangesDictionary)) {
        const size_t nProvidedRanges = colorTablesRangesDictionary.size();
        for (size_t i = 1; i <= nProvidedRanges; ++i) {
            _colorTableRanges.push_back(
                colorTablesRangesDictionary.value<glm::vec2>(std::to_string(i)));
        }
    }
    else {
        _colorTableRanges.push_back(glm::vec2(0, 1));
    }

    ghoul::Dictionary maskingRangesDictionary;
    if (_dictionary->getValue(KeyMaskingRanges, maskingRangesDictionary)) {
        const size_t nProvidedRanges = maskingRangesDictionary.size();
        for (size_t i = 1; i <= nProvidedRanges; ++i) {
            _maskingRanges.push_back(
                maskingRangesDictionary.value<glm::vec2>(std::to_string(i)));
        }
    }
    else {
        _maskingRanges.push_back(glm::vec2(-100000, 100000)); // Just some default values!
    }

}
// The reason this exists is because some values are read from the properties in the GUI.
// This function may change the default values of those properties,
// if the user has specified them in the asset file
void RenderableFieldlinesSequence::extractPropertyInfoFromDictionary() {
    // Specified weather to use uniform coloring or by specified quantity.
    std::string coloringMethodDictionary;
    if (_dictionary->getValue(KeyColoringMethod, coloringMethodDictionary)) {
        if (coloringMethodDictionary == "Quantity")
            _pColorMethod = static_cast<int>(ColorMethod::ByQuantity);
    }
}

/**
 * Returns false if it fails to extract mandatory information!
 */
bool RenderableFieldlinesSequence::extractJsonInfoFromDictionary(fls::Model& model) {
    std::string modelStr;
    if (_dictionary->getValue(KeyJsonSimulationModel, modelStr)) {
        std::transform(
            modelStr.begin(),
            modelStr.end(),
            modelStr.begin(),
            [](char c) { return static_cast<char>(::tolower(c)); }
        );
        model = fls::stringToModel(modelStr);
    }
    else {
        LERROR(fmt::format(
            "{}: Must specify '{}'", _identifier, KeyJsonSimulationModel
        ));
        return false;
    }

    float scaleFactor;
    if (_dictionary->getValue(KeyJsonScalingFactor, scaleFactor)) {
        _scalingFactor = scaleFactor;
    }
    else {
        LWARNING(fmt::format(
            "{}: Does not provide scalingFactor. Assumes coordinates are in meters",
            _identifier
        ));
    }
    return true;
}

bool RenderableFieldlinesSequence::loadJsonStatesIntoRAM(const std::string& outputFolder)
{
    fls::Model model;
    if (!extractJsonInfoFromDictionary(model)) {
        return false;
    }
    // Load states into RAM!
    for (const std::string& filePath : _sourceFiles) {
        FieldlinesState newState;
        const bool loadedSuccessfully = newState.loadStateFromJson(
            filePath,
            model,
            _scalingFactor
        );
        if (loadedSuccessfully) {
            addStateToSequence(newState);
            if (!outputFolder.empty()) {
                newState.saveStateToOsfls(outputFolder);
            }
        }
    }
    return true;
}

// Streaming from means streaming from disk
bool RenderableFieldlinesSequence::prepareForOsflsStreaming() {
    extractTriggerTimesFromFileNames();
    FieldlinesState newState;
    if (!newState.loadStateFromOsfls(_sourceFiles[0])) {
        LERROR("The provided .osfls files seem to be corrupt: " + _sourceFiles[0]);
        return false;
    }
    _states.push_back(newState);
    _nStates = _startTimes.size();
    _activeStateIndex = 0;
    return true;
}

void RenderableFieldlinesSequence::loadOsflsStatesIntoRAM(const std::string& outputFolder)
{
    // Load states from .osfls files into RAM!
    for (const std::string& filePath : _sourceFiles) {
        FieldlinesState newState;
        if (newState.loadStateFromOsfls(filePath)) {
            addStateToSequence(newState);
            if (!outputFolder.empty()) {
                ghoul::filesystem::File tmpFile(filePath);
                newState.saveStateToJson(outputFolder + tmpFile.baseName());
            }
        }
        else {
            LWARNING(fmt::format("Failed to load state from: {}", filePath));
        }
    }
}

void RenderableFieldlinesSequence::extractOsflsInfoFromDictionary() {
    bool shouldLoadInRealtime = false;
    if (_dictionary->getValue(KeyOslfsLoadAtRuntime, shouldLoadInRealtime)) {
        _loadingStatesDynamically = shouldLoadInRealtime;
    }
    else {
        LWARNING(fmt::format(
            "{}: {} is not specified. States will be stored in RAM",
            _identifier, KeyOslfsLoadAtRuntime
        ));
    }
}

void RenderableFieldlinesSequence::setupProperties() {
    bool hasExtras = (_states[0].nExtraQuantities() > 0);

    // -------------- Add non-grouped properties (enablers and buttons) -------------- //
    addProperty(_pColorABlendEnabled);
    addProperty(_pDomainEnabled);
    addProperty(_pFlowEnabled);
    if (hasExtras) {
        addProperty(_pMaskingEnabled);
    }
    addProperty(_pFocusOnOriginBtn);
    addProperty(_pJumpToStartBtn);

    // ----------------------------- Add Property Groups ----------------------------- //
    addPropertySubOwner(_pColorGroup);
    addPropertySubOwner(_pDomainGroup);
    addPropertySubOwner(_pFlowGroup);
    if (hasExtras) {
        addPropertySubOwner(_pMaskingGroup);
    }

    // ------------------------- Add Properties to the groups ------------------------- //
    _pColorGroup.addProperty(_pColorUniform);
    _pDomainGroup.addProperty(_pDomainX);
    _pDomainGroup.addProperty(_pDomainY);
    _pDomainGroup.addProperty(_pDomainZ);
    _pDomainGroup.addProperty(_pDomainR);
    _pFlowGroup.addProperty(_pFlowReversed);
    _pFlowGroup.addProperty(_pFlowColor);
    _pFlowGroup.addProperty(_pFlowParticleSize);
    _pFlowGroup.addProperty(_pFlowParticleSpacing);
    _pFlowGroup.addProperty(_pFlowSpeed);
    if (hasExtras) {
        _pColorGroup.addProperty(_pColorMethod);
        _pColorGroup.addProperty(_pColorQuantity);
        _pColorGroup.addProperty(_pColorQuantityMin);
        _pColorGroup.addProperty(_pColorQuantityMax);
        _pColorGroup.addProperty(_pColorTablePath);
        _pMaskingGroup.addProperty(_pMaskingMin);
        _pMaskingGroup.addProperty(_pMaskingMax);
        _pMaskingGroup.addProperty(_pMaskingQuantity);

        // --------------------- Add Options to OptionProperties --------------------- //
        _pColorMethod.addOption(static_cast<int>(ColorMethod::Uniform), "Uniform");
        _pColorMethod.addOption(static_cast<int>(ColorMethod::ByQuantity), "By Quantity");
        // Add option for each extra quantity. Assumes there are just as many names to
        // extra quantities as there are extra quantities. Also assume that all states in
        // the given sequence have the same extra quantities! */
        const size_t nExtraQuantities = _states[0].nExtraQuantities();
        const std::vector<std::string>& extraNamesVec = _states[0].extraQuantityNames();
        for (int i = 0; i < static_cast<int>(nExtraQuantities); ++i) {
            _pColorQuantity.addOption(i, extraNamesVec[i]);
            _pMaskingQuantity.addOption(i, extraNamesVec[i]);
        }
        // Each quantity should have its own color table and color table range
        // no more, no less
        _colorTablePaths.resize(nExtraQuantities, _colorTablePaths.back());
        _colorTableRanges.resize(nExtraQuantities, _colorTableRanges.back());
        _maskingRanges.resize(nExtraQuantities, _maskingRanges.back());
    }

    definePropertyCallbackFunctions();

    if (hasExtras) {
        // Set defaults
        _pColorQuantity = 0;
        _pColorQuantityMin = std::to_string(_colorTableRanges[0].x);
        _pColorQuantityMax = std::to_string(_colorTableRanges[0].y);
        _pColorTablePath = _colorTablePaths[0];

        _pMaskingQuantity = 0;
        _pMaskingMin = std::to_string(_maskingRanges[0].x);
        _pMaskingMax = std::to_string(_maskingRanges[0].y);
    }
}

void RenderableFieldlinesSequence::definePropertyCallbackFunctions() {
    // Add Property Callback Functions
    bool hasExtras = (_states[0].nExtraQuantities() > 0);
    if (hasExtras) {
        _pColorQuantity.onChange([this] {
            _shouldUpdateColorBuffer = true;
            _pColorQuantityMin = std::to_string(_colorTableRanges[_pColorQuantity].x);
            _pColorQuantityMax = std::to_string(_colorTableRanges[_pColorQuantity].y);
            _pColorTablePath = _colorTablePaths[_pColorQuantity];
        });

        _pColorTablePath.onChange([this] {
            _transferFunction->setPath(_pColorTablePath);
            _colorTablePaths[_pColorQuantity] = _pColorTablePath;
        });

        _pColorQuantityMin.onChange([this] {
            const float f = stringToFloat(
                _pColorQuantityMin,
                _colorTableRanges[_pColorQuantity].x
            );
            _pColorQuantityMin = std::to_string(f);
            _colorTableRanges[_pColorQuantity].x = f;
        });

        _pColorQuantityMax.onChange([this] {
            const float f = stringToFloat(
                _pColorQuantityMax,
                _colorTableRanges[_pColorQuantity].y
            );
            _pColorQuantityMax = std::to_string(f);
            _colorTableRanges[_pColorQuantity].y = f;
        });

        _pMaskingQuantity.onChange([this] {
            _shouldUpdateMaskingBuffer = true;
            _pMaskingMin = std::to_string(_maskingRanges[_pMaskingQuantity].x);
            _pMaskingMax = std::to_string(_maskingRanges[_pMaskingQuantity].y);
        });

        _pMaskingMin.onChange([this] {
            const float f = stringToFloat(
                _pMaskingMin,
                _maskingRanges[_pMaskingQuantity].x
            );
            _pMaskingMin = std::to_string(f);
            _maskingRanges[_pMaskingQuantity].x = f;
        });

        _pMaskingMax.onChange([this] {
            const float f = stringToFloat(
                _pMaskingMax,
                _maskingRanges[_pMaskingQuantity].y
            );
            _pMaskingMax = std::to_string(f);
            _maskingRanges[_pMaskingQuantity].y = f;
        });
    }

    _pFocusOnOriginBtn.onChange([this] {
        SceneGraphNode* node = global::renderEngine.scene()->sceneGraphNode(_identifier);
        if (!node) {
            LWARNING(fmt::format(
                "Could not find a node in scenegraph called '{}'", _identifier
            ));
            return;
        }
        global::navigationHandler.orbitalNavigator().setFocusNode(
            node->parent()->identifier()
        );
        global::navigationHandler.orbitalNavigator().startRetargetAnchor();
    });

    _pJumpToStartBtn.onChange([this] {
        global::timeManager.setTimeNextFrame(Time(_startTimes[0]));
    });
}



// Calculate expected end time.
void RenderableFieldlinesSequence::computeSequenceEndTime() {
    if (_nStates > 1) {
        const double lastTriggerTime = _startTimes[_nStates - 1];
        const double sequenceDuration = lastTriggerTime - _startTimes[0];
        const double averageStateDuration = sequenceDuration /
            (static_cast<double>(_nStates) - 1.0);
        _sequenceEndTime = lastTriggerTime + averageStateDuration;
    }
    else {
        // If there's just one state it should never disappear!
        _sequenceEndTime = DBL_MAX;
    }
}


void RenderableFieldlinesSequence::setModelDependentConstants() {
    const fls::Model simulationModel = _states[0].model();
    float limit = 100.f; // Just used as a default value.
    switch (simulationModel) {
    case fls::Model::Batsrus:
        _scalingFactor = fls::ReToMeter;
        limit = 300; // Should include a long magnetotail
        break;
    case fls::Model::Enlil:
        _pFlowReversed = true;
        _scalingFactor = fls::AuToMeter;
        limit = 50; // Should include Plutos furthest distance from the Sun
        break;
    case fls::Model::Pfss:
        _scalingFactor = fls::RsToMeter;
        limit = 100; // Just a default value far away from the solar surface
        break;
    case fls::Model::Wsa:
        // should something go here?
        break;
    default:
        break;
    }
    _pDomainX.setMinValue(glm::vec2(-limit));
    _pDomainX.setMaxValue(glm::vec2(limit));

    _pDomainY.setMinValue(glm::vec2(-limit));
    _pDomainY.setMaxValue(glm::vec2(limit));

    _pDomainZ.setMinValue(glm::vec2(-limit));
    _pDomainZ.setMaxValue(glm::vec2(limit));

    // Radial should range from 0 out to a corner of the cartesian box:
    // sqrt(3) = 1.732..., 1.75 is a nice and round number
    _pDomainR.setMinValue(glm::vec2(0));
    _pDomainR.setMaxValue(glm::vec2(limit * 1.75f));

    _pDomainX = glm::vec2(-limit, limit);
    _pDomainY = glm::vec2(-limit, limit);
    _pDomainZ = glm::vec2(-limit, limit);
    _pDomainR = glm::vec2(0, limit * 1.5f);
}

// Extract J2000 time from file names
// Requires files to be named as such: 'YYYY-MM-DDTHH-MM-SS-XXX.osfls'
void RenderableFieldlinesSequence::extractTriggerTimesFromFileNames() {
    // number of  characters in filename (excluding '.osfls')
    constexpr const int FilenameSize = 23;
    // size(".osfls")
    constexpr const int ExtSize = 6;

    for (const std::string& filePath : _sourceFiles) {
        const size_t strLength = filePath.size();
        // Extract the filename from the path (without extension)
        std::string timeString = filePath.substr(
            strLength - FilenameSize - ExtSize,
            FilenameSize - 1
        );
        // Ensure the separators are correct
        timeString.replace(4, 1, "-");
        timeString.replace(7, 1, "-");
        timeString.replace(13, 1, ":");
        timeString.replace(16, 1, ":");
        timeString.replace(19, 1, ".");
        const double triggerTime = Time::convertTime(timeString);
        _startTimes.push_back(triggerTime);
    }
}

void RenderableFieldlinesSequence::addStateToSequence(FieldlinesState& state) {
    _states.push_back(state);
    _startTimes.push_back(state.triggerTime());
    _nStates++;
}

bool RenderableFieldlinesSequence::getStatesFromCdfFiles(const std::string& outputFolder)
{
    std::string seedFilePath;
    std::string tracingVar;
    std::vector<std::string> extraVars;
    if (!extractCdfInfoFromDictionary(seedFilePath, tracingVar, extraVars)) {
        return false;
    }

    std::vector<glm::vec3> seedPoints;
    if (!extractSeedPointsFromFile(seedFilePath, seedPoints)) {
        return false;
    }

    std::vector<std::string> extraMagVars;
    extractMagnitudeVarsFromStrings(extraVars, extraMagVars);

    // Load states into RAM!
    for (const std::string& cdfPath : _sourceFiles) {
        FieldlinesState newState;
        bool isSuccessful = fls::convertCdfToFieldlinesState(
            newState,
            cdfPath,
            seedPoints,
            tracingVar,
            extraVars,
            extraMagVars
        );

        if (isSuccessful) {
            addStateToSequence(newState);
            if (!outputFolder.empty()) {
                newState.saveStateToOsfls(outputFolder);
            }
        }
    }
    return true;
}

/*
* Returns false if it fails to extract mandatory information!
*/
bool RenderableFieldlinesSequence::extractCdfInfoFromDictionary(std::string& seedFilePath,
                                                                std::string& tracingVar,
                                                      std::vector<std::string>& extraVars)
{

    if (_dictionary->getValue(KeyCdfSeedPointFile, seedFilePath)) {
        ghoul::filesystem::File seedPointFile(seedFilePath);
        if (FileSys.fileExists(seedPointFile)) {
            seedFilePath = absPath(seedFilePath);
        }
        else {
            LERROR(fmt::format(
                "{}: The specified seed poitn file: '{}' does not exist",
                _identifier, seedFilePath
            ));
            return false;
        }
    }
    else {
        LERROR(fmt::format("{}: Must specify '{}'", _identifier, KeyCdfSeedPointFile));
        return false;
    }

    if (!_dictionary->getValue(KeyCdfTracingVariable, tracingVar)) {
        tracingVar = "b"; //  Magnetic field variable as default
        LWARNING(fmt::format(
            "{}: No '{}', using default '{}'",
            _identifier, KeyCdfTracingVariable, tracingVar
        ));
    }

    ghoul::Dictionary extraQuantityNamesDictionary;
    if (_dictionary->getValue(KeyCdfExtraVariables, extraQuantityNamesDictionary)) {
        const size_t nProvidedExtras = extraQuantityNamesDictionary.size();
        for (size_t i = 1; i <= nProvidedExtras; ++i) {
            extraVars.push_back(
                extraQuantityNamesDictionary.value<std::string>(std::to_string(i))
            );
        }
    }

    return true;
}

bool RenderableFieldlinesSequence::extractSeedPointsFromFile(const std::string& path,
                                                           std::vector<glm::vec3>& outVec)
{

    std::ifstream seedFile(FileSys.relativePath(path));
    if (!seedFile.good()) {
        LERROR(fmt::format("Could not open seed points file '{}'", path));
        return false;
    }

    LDEBUG(fmt::format("Reading seed points from file '{}'", path));
    std::string line;
    while (std::getline(seedFile, line)) {
        std::stringstream ss(line);
        glm::vec3 point;
        ss >> point.x;
        ss >> point.y;
        ss >> point.z;
        outVec.push_back(std::move(point));
    }

    if (outVec.size() == 0) {
        LERROR(fmt::format("Found no seed points in: {}", path));
        return false;
    }

    return true;
}

void RenderableFieldlinesSequence::extractMagnitudeVarsFromStrings(
                                                   std::vector<std::string>& extraVars,
                                                   std::vector<std::string>& extraMagVars)
{

    for (int i = 0; i < static_cast<int>(extraVars.size()); i++) {
        const std::string& str = extraVars[i];
        // Check if string is in the format specified for magnitude variables
        if (str.substr(0, 2) == "|(" && str.substr(str.size() - 2, 2) == ")|") {
            std::istringstream ss(str.substr(2, str.size() - 4));
            std::string magVar;
            size_t counter = 0;
            while (std::getline(ss, magVar, ',')) {
                magVar.erase(
                    std::remove_if(
                        magVar.begin(),
                        magVar.end(),
                        ::isspace
                    ),
                    magVar.end()
                );
                extraMagVars.push_back(magVar);
                counter++;
                if (counter == 3) {
                    break;
                }
            }
            if (counter != 3 && counter > 0) {
                extraMagVars.erase(extraMagVars.end() - counter, extraMagVars.end());
            }
            extraVars.erase(extraVars.begin() + i);
            i--;
        }
    }
}

void RenderableFieldlinesSequence::deinitializeGL() {
    glDeleteVertexArrays(1, &_vertexArrayObject);
    _vertexArrayObject = 0;

    glDeleteBuffers(1, &_vertexPositionBuffer);
    _vertexPositionBuffer = 0;

    glDeleteBuffers(1, &_vertexColorBuffer);
    _vertexColorBuffer = 0;

    glDeleteBuffers(1, &_vertexMaskingBuffer);
    _vertexMaskingBuffer = 0;

    if (_shaderProgram) {
        global::renderEngine.removeRenderProgram(_shaderProgram.get());
        _shaderProgram = nullptr;
    }

    // Stall main thread until thread that's loading states is done!
    bool printedWarning = false;
    while (_isLoadingStateFromDisk) {
        if (!printedWarning) {
            LWARNING("Trying to destroy class when an active thread is still using it");
            printedWarning = true;
        }
        std::this_thread::sleep_for(std::chrono::milliseconds(5));
    }
}

bool RenderableFieldlinesSequence::isReady() const {
    return _shaderProgram != nullptr;
}

void RenderableFieldlinesSequence::render(const RenderData& data, RendererTasks&) {
    if (_activeTriggerTimeIndex != -1) {
        _shaderProgram->activate();

        // Calculate Model View MatrixProjection
        const glm::dmat4 rotMat = glm::dmat4(data.modelTransform.rotation);
        const glm::dmat4 modelMat =
            glm::translate(glm::dmat4(1.0), data.modelTransform.translation) *
            rotMat *
            glm::dmat4(glm::scale(glm::dmat4(1), glm::dvec3(data.modelTransform.scale)));
        const glm::dmat4 modelViewMat = data.camera.combinedViewMatrix() * modelMat;

        _shaderProgram->setUniform("modelViewProjection",
            data.camera.sgctInternal.projectionMatrix() * glm::mat4(modelViewMat));

        _shaderProgram->setUniform("colorMethod", _pColorMethod);
        _shaderProgram->setUniform("lineColor", _pColorUniform);
        _shaderProgram->setUniform("usingDomain", _pDomainEnabled);
        _shaderProgram->setUniform("usingMasking", _pMaskingEnabled);

        if (_pColorMethod == static_cast<int>(ColorMethod::ByQuantity)) {
            ghoul::opengl::TextureUnit textureUnit;
            textureUnit.activate();
            _transferFunction->bind(); // Calls update internally
            _shaderProgram->setUniform("colorTable", textureUnit);
            _shaderProgram->setUniform("colorTableRange",
                _colorTableRanges[_pColorQuantity]);
        }

        if (_pMaskingEnabled) {
            _shaderProgram->setUniform("maskingRange", _maskingRanges[_pMaskingQuantity]);
        }

        _shaderProgram->setUniform("domainLimR", _pDomainR.value() * _scalingFactor);
        _shaderProgram->setUniform("domainLimX", _pDomainX.value() * _scalingFactor);
        _shaderProgram->setUniform("domainLimY", _pDomainY.value() * _scalingFactor);
        _shaderProgram->setUniform("domainLimZ", _pDomainZ.value() * _scalingFactor);

        // Flow/Particles
        _shaderProgram->setUniform("flowColor", _pFlowColor);
        _shaderProgram->setUniform("usingParticles", _pFlowEnabled);
        _shaderProgram->setUniform("particleSize", _pFlowParticleSize);
        _shaderProgram->setUniform("particleSpacing", _pFlowParticleSpacing);
        _shaderProgram->setUniform("particleSpeed", _pFlowSpeed);
        _shaderProgram->setUniform(
            "time",
            global::windowDelegate.applicationTime() * (_pFlowReversed ? -1 : 1)
        );

        bool additiveBlending = false;
        if (_pColorABlendEnabled) {
            const auto renderer = global::renderEngine.rendererImplementation();
            const bool usingFBufferRenderer = renderer ==
                RenderEngine::RendererImplementation::Framebuffer;

            const bool usingABufferRenderer = renderer ==
                RenderEngine::RendererImplementation::ABuffer;

            if (usingABufferRenderer) {
                _shaderProgram->setUniform("usingAdditiveBlending", _pColorABlendEnabled);
            }

            additiveBlending = usingFBufferRenderer;
            if (additiveBlending) {
                glDepthMask(false);
                glBlendFunc(GL_SRC_ALPHA, GL_ONE);
            }
        }

        glBindVertexArray(_vertexArrayObject);
        glMultiDrawArrays(
            GL_LINE_STRIP, //_drawingOutputType,
            _states[_activeStateIndex].lineStart().data(),
            _states[_activeStateIndex].lineCount().data(),
            static_cast<GLsizei>(_states[_activeStateIndex].lineStart().size())
        );

        glBindVertexArray(0);
        _shaderProgram->deactivate();

        if (additiveBlending) {
            glBlendFunc(GL_SRC_ALPHA, GL_ONE_MINUS_SRC_ALPHA);
            glDepthMask(true);
        }
    }
}

void RenderableFieldlinesSequence::initializeWebManager() {
    _webFieldlinesManager.initializeWebFieldlinesManager(
        _identifier,_dynWebContentUrl, _sourceFiles, _startTimes
    );
}

void RenderableFieldlinesSequence::update(const UpdateData& data) {
    if (_shaderProgram->isDirty()) {
        _shaderProgram->rebuildFromFile();
    }

    const double currentTime = data.time.j2000Seconds();

    if (_dynamicWebContent) {
        if (!_webFieldlinesManager.hasUpdated &&
            _webFieldlinesManager.checkIfWindowIsReadyToLoad())
        {
            _startTimes.clear();
            extractTriggerTimesFromFileNames();
                
            // _startTimes are not sorted right now, have to do something about that ->
            std::sort(_startTimes.begin(), _startTimes.end());
            _nStates = _startTimes.size();

            _webFieldlinesManager.hasUpdated = true;
            _webFieldlinesManager.notifyUpdate = true;
            _webFieldlinesManager.resetWorker();
        }
        _webFieldlinesManager.update();
        // we could also send time as a variable as we already have it
    }

    const bool isInInterval = (currentTime >= _startTimes[0]) &&
        (currentTime < _sequenceEndTime);

    // Check if current time in OpenSpace is within sequence interval
    if (isInInterval) {
        const size_t nextIdx = _activeTriggerTimeIndex + 1;

        if (
            // true => Previous frame was not within the sequence interval
            _activeTriggerTimeIndex < 0 ||
            // true => We stepped back to a time represented by another state
            currentTime < _startTimes[_activeTriggerTimeIndex] ||
            // true => We stepped forward to a time represented by another state
            (nextIdx < _nStates && currentTime >= _startTimes[nextIdx]))
        {
            updateActiveTriggerTimeIndex(currentTime);

            if (_loadingStatesDynamically) {
                _mustLoadNewStateFromDisk = true;
            }
            else {
                _needsUpdate = true;
                _activeStateIndex = _activeTriggerTimeIndex;
            }
<<<<<<< HEAD
        } 
        // else {we're still in same state as previous frame (no changes needed)}
=======
        } // else {we're still in same state as previous frame (no changes needed)}
>>>>>>> 9c34a55e
    }
    else {
        // Not in interval => set everything to false
        _activeTriggerTimeIndex = -1;
        _mustLoadNewStateFromDisk = false;
        _needsUpdate = false;
    }

    if (_dynamicWebContent && _webFieldlinesManager.notifyUpdate) {
        updateActiveTriggerTimeIndex(currentTime);
        computeSequenceEndTime();
        _webFieldlinesManager.notifyUpdate = false;
    }

    if (_mustLoadNewStateFromDisk) {
        if (!_isLoadingStateFromDisk && !_newStateIsReady) {
            _isLoadingStateFromDisk = true;
            _mustLoadNewStateFromDisk = false;
            std::string filePath = _sourceFiles[_activeTriggerTimeIndex];
            std::thread readBinaryThread([this, f = std::move(filePath)]{
                readNewState(f);
            });
            readBinaryThread.detach();
        }
    }

    if (_needsUpdate || _newStateIsReady) {

        if (_loadingStatesDynamically) {
            _states[0] = std::move(*_newState);
        }

        updateVertexPositionBuffer();

        if (_states[_activeStateIndex].nExtraQuantities() > 0) {
            _shouldUpdateColorBuffer = true;
            _shouldUpdateMaskingBuffer = true;
        }

        // Everything is set and ready for rendering!
        _needsUpdate = false;
        _newStateIsReady = false;
    }

    if (_shouldUpdateColorBuffer) {
        updateVertexColorBuffer();
        _shouldUpdateColorBuffer = false;
    }

    if (_shouldUpdateMaskingBuffer) {
        updateVertexMaskingBuffer();
        _shouldUpdateMaskingBuffer = false;
    }
}

// Assumes we already know that currentTime is within the sequence interval
void RenderableFieldlinesSequence::updateActiveTriggerTimeIndex(double currentTime) {
    auto iter = std::upper_bound(_startTimes.begin(), _startTimes.end(), currentTime);
    if (iter != _startTimes.end()) {
        if (iter != _startTimes.begin()) {
            _activeTriggerTimeIndex = static_cast<int>(
                std::distance(_startTimes.begin(), iter)
            ) - 1;
        }
        else {
            _activeTriggerTimeIndex = 0;
        }
    }
    else {
        _activeTriggerTimeIndex = static_cast<int>(_nStates) - 1;
    }
}

// Reading state from disk. Must be thread safe!
void RenderableFieldlinesSequence::readNewState(const std::string& filePath) {
    _newState = std::make_unique<FieldlinesState>();
    if (_newState->loadStateFromOsfls(filePath)) {
        _newStateIsReady = true;
    }
    _isLoadingStateFromDisk = false;
}

// Unbind buffers and arrays
inline void unbindGL() {
    glBindBuffer(GL_ARRAY_BUFFER, 0);
    glBindVertexArray(0);
}

void RenderableFieldlinesSequence::updateVertexPositionBuffer() {
    glBindVertexArray(_vertexArrayObject);
    glBindBuffer(GL_ARRAY_BUFFER, _vertexPositionBuffer);

    const std::vector<glm::vec3>& vertPos = _states[_activeStateIndex].vertexPositions();

    glBufferData(
        GL_ARRAY_BUFFER,
        vertPos.size() * sizeof(glm::vec3),
        vertPos.data(),
        GL_STATIC_DRAW
    );

    glEnableVertexAttribArray(VaPosition);
    glVertexAttribPointer(VaPosition, 3, GL_FLOAT, GL_FALSE, 0, 0);

    unbindGL();
}

void RenderableFieldlinesSequence::updateVertexColorBuffer() {
    glBindVertexArray(_vertexArrayObject);
    glBindBuffer(GL_ARRAY_BUFFER, _vertexColorBuffer);

    bool isSuccessful;
    const std::vector<float>& quantities = _states[_activeStateIndex].extraQuantity(
        _pColorQuantity,
        isSuccessful
    );

    if (isSuccessful) {
        glBufferData(
            GL_ARRAY_BUFFER,
            quantities.size() * sizeof(float),
            quantities.data(),
            GL_STATIC_DRAW
        );

        glEnableVertexAttribArray(VaColor);
        glVertexAttribPointer(VaColor, 1, GL_FLOAT, GL_FALSE, 0, 0);

        unbindGL();
    }
}

void RenderableFieldlinesSequence::updateVertexMaskingBuffer() {
    glBindVertexArray(_vertexArrayObject);
    glBindBuffer(GL_ARRAY_BUFFER, _vertexMaskingBuffer);

    bool isSuccessful;
    const std::vector<float>& maskings = _states[_activeStateIndex].extraQuantity(
        _pMaskingQuantity,
        isSuccessful
    );

    if (isSuccessful) {
        glBufferData(
            GL_ARRAY_BUFFER,
            maskings.size() * sizeof(float),
            maskings.data(),
            GL_STATIC_DRAW
        );

        glEnableVertexAttribArray(VaMasking);
        glVertexAttribPointer(VaMasking, 1, GL_FLOAT, GL_FALSE, 0, 0);

        unbindGL();
    }
}

} // namespace openspace<|MERGE_RESOLUTION|>--- conflicted
+++ resolved
@@ -1241,12 +1241,8 @@
                 _needsUpdate = true;
                 _activeStateIndex = _activeTriggerTimeIndex;
             }
-<<<<<<< HEAD
-        } 
-        // else {we're still in same state as previous frame (no changes needed)}
-=======
+
         } // else {we're still in same state as previous frame (no changes needed)}
->>>>>>> 9c34a55e
     }
     else {
         // Not in interval => set everything to false
