--- conflicted
+++ resolved
@@ -141,28 +141,19 @@
         "" // @TODO Missing documentation
     };
 
-<<<<<<< HEAD
-    static const openspace::properties::Property::PropertyInfo ZoomSensitivityExpInfo = {
+    constexpr openspace::properties::Property::PropertyInfo ZoomSensitivityExpInfo = {
         "ZoomSensitivityExp",
-=======
-    constexpr openspace::properties::Property::PropertyInfo ZoomSensitivityInfo = {
-        "ZoomSensitivity",
->>>>>>> 8dce177d
         "Sensitivity of exponential zooming in relation to distance from focus node",
         "" // @TODO Missing documentation
     };
 
-<<<<<<< HEAD
-    static const openspace::properties::Property::PropertyInfo ZoomSensitivityPropInfo = {
+    constexpr openspace::properties::Property::PropertyInfo ZoomSensitivityPropInfo = {
         "ZoomSensitivityProp",
         "Sensitivity of zooming proportional to distance from focus node",
         "" // @TODO Missing documentation
     };
 
-    static const openspace::properties::Property::PropertyInfo
-=======
     constexpr openspace::properties::Property::PropertyInfo
->>>>>>> 8dce177d
     ZoomSensitivityDistanceThresholdInfo = {
         "ZoomSensitivityDistanceThreshold",
         "Threshold of distance to target node for whether or not to use exponential "
@@ -178,17 +169,13 @@
         "" // @TODO Missing documentation
     };
 
-<<<<<<< HEAD
-    static const openspace::properties::Property::PropertyInfo ConstantTimeDecaySecsInfo = {
+    constexpr openspace::properties::Property::PropertyInfo ConstantTimeDecaySecsInfo = {
         "ConstantTimeDecaySecs",
         "Time duration that a pitch/roll/zoom/pan should take to decay to zero (seconds)",
         ""
     };
 
-    static const openspace::properties::Property::PropertyInfo InputSensitivityInfo = {
-=======
     constexpr openspace::properties::Property::PropertyInfo InputSensitivityInfo = {
->>>>>>> 8dce177d
         "InputSensitivity",
         "Threshold for interpreting input as still",
         ""
@@ -383,8 +370,8 @@
         list.at(0).getScreenY(res.y)
     );
     const float bottomCornerSizeForZoomTap_fraction = 0.08f;
-    int zoomTapThresholdX = res.x * (1.0f - bottomCornerSizeForZoomTap_fraction);
-    int zoomTapThresholdY = res.y * (1.0f - bottomCornerSizeForZoomTap_fraction);
+    int zoomTapThresholdX = static_cast<int>(res.x * (1.0f - bottomCornerSizeForZoomTap_fraction));
+    int zoomTapThresholdY = static_cast<int>(res.y * (1.0f - bottomCornerSizeForZoomTap_fraction));
 
     bool isTapInLowerCorner = std::abs(pos.x) > zoomTapThresholdX &&
                               std::abs(pos.y) > zoomTapThresholdY;
