/*****************************************************************************************
 *                                                                                       *
 * OpenSpace                                                                             *
 *                                                                                       *
 * Copyright (c) 2014-2017                                                               *
 *                                                                                       *
 * Permission is hereby granted, free of charge, to any person obtaining a copy of this  *
 * software and associated documentation files (the "Software"), to deal in the Software *
 * without restriction, including without limitation the rights to use, copy, modify,    *
 * merge, publish, distribute, sublicense, and/or sell copies of the Software, and to    *
 * permit persons to whom the Software is furnished to do so, subject to the following   *
 * conditions:                                                                           *
 *                                                                                       *
 * The above copyright notice and this permission notice shall be included in all copies *
 * or substantial portions of the Software.                                              *
 *                                                                                       *
 * THE SOFTWARE IS PROVIDED "AS IS", WITHOUT WARRANTY OF ANY KIND, EXPRESS OR IMPLIED,   *
 * INCLUDING BUT NOT LIMITED TO THE WARRANTIES OF MERCHANTABILITY, FITNESS FOR A         *
 * PARTICULAR PURPOSE AND NONINFRINGEMENT. IN NO EVENT SHALL THE AUTHORS OR COPYRIGHT    *
 * HOLDERS BE LIABLE FOR ANY CLAIM, DAMAGES OR OTHER LIABILITY, WHETHER IN AN ACTION OF  *
 * CONTRACT, TORT OR OTHERWISE, ARISING FROM, OUT OF OR IN CONNECTION WITH THE SOFTWARE  *
 * OR THE USE OR OTHER DEALINGS IN THE SOFTWARE.                                         *
 ****************************************************************************************/

#include <modules/touch/include/touchmarker.h>

#include <openspace/engine/openspaceengine.h>
#include <openspace/rendering/renderengine.h>
#include <ghoul/filesystem/filesystem.h>
#include <ghoul/opengl/programobject.h>

#include <ghoul/logging/logmanager.h>

namespace {
    const std::string _loggerCat = "TouchMarker";
<<<<<<< HEAD
}
=======
    const int MAX_FINGERS = 20;
} // namespace

>>>>>>> ca7053d8
namespace openspace {

TouchMarker::TouchMarker()
    : properties::PropertyOwner({ "TouchMarker" })
    , _visible({ "TouchMarkers visible", "Toggle visibility of markers", "" }, true) // @TODO Missing documentation
    , _radiusSize({ "Marker size", "Marker radius", "" }, 30.f, 0.f, 100.f) // @TODO Missing documentation
    , _transparency({ "Transparency of marker", "Marker transparency", "" }, 0.8f, 0.f, 1.f) // @TODO Missing documentation
    , _thickness({ "Thickness of marker", "Marker thickness", "" }, 2.f, 0.f, 4.f) // @TODO Missing documentation
    , _color(
        { "MarkerColor", "Marker color", "" }, // @TODO Missing documentation
        glm::vec3(204.f / 255.f, 51.f / 255.f, 51.f / 255.f),
        glm::vec3(0.f),
        glm::vec3(1.f)
    )
    , _shader(nullptr)
{
    addProperty(_visible);
    addProperty(_radiusSize);
    addProperty(_transparency);
    addProperty(_thickness);
    _color.setViewOption(properties::Property::ViewOptions::Color);
    addProperty(_color);
}

bool TouchMarker::initialize() {
    glGenVertexArrays(1, &_quad); // generate array
    glGenBuffers(1, &_vertexPositionBuffer); // generate buffer

    try {
        _shader = OsEng.renderEngine().buildRenderProgram("MarkerProgram",
            "${MODULE_TOUCH}/shaders/marker_vs.glsl",
            "${MODULE_TOUCH}/shaders/marker_fs.glsl"
        );
    }
    catch (const ghoul::opengl::ShaderObject::ShaderCompileError& e) {
        LERRORC(e.component, e.what());
    }
    return (_shader != nullptr);
}

bool TouchMarker::deinitialize() {
    glDeleteVertexArrays(1, &_quad);
    _quad = 0;

    glDeleteBuffers(1, &_vertexPositionBuffer);
    _vertexPositionBuffer = 0;

    RenderEngine& renderEngine = OsEng.renderEngine();
    if (_shader) {
        renderEngine.removeRenderProgram(_shader);
        _shader = nullptr;
    }
    return true;
}

void TouchMarker::render(const std::vector<TUIO::TuioCursor>& list) {
    if (_visible && !list.empty()) {
        createVertexList(list);
        _shader->activate();

        _shader->setUniform("radius", _radiusSize);
        _shader->setUniform("transparency", _transparency);
        _shader->setUniform("thickness", _thickness);
        _shader->setUniform("color", _color.value());

        glEnable(GL_BLEND);
        glBlendEquation(GL_FUNC_ADD);
        glBlendFunc(GL_SRC_ALPHA, GL_ONE_MINUS_SRC_ALPHA);
        glEnable(GL_PROGRAM_POINT_SIZE); // Enable gl_PointSize in vertex shader
        glPolygonMode(GL_FRONT_AND_BACK, GL_POINT);
        glBindVertexArray(_quad);
        glDrawArrays(GL_POINTS, 0, _vertexData.size() / 2);

        _shader->deactivate();
    }
}

void TouchMarker::createVertexList(const std::vector<TUIO::TuioCursor>& list) {
    _vertexData.resize(list.size() * 2);

    int i = 0;
    for (const TUIO::TuioCursor& c : list) {
        _vertexData[i] = 2 * (c.getX() - 0.5f);
        _vertexData[i + 1] = -2 * (c.getY() - 0.5f);
        i += 2;
    }

    glBindVertexArray(_quad);
    glBindBuffer(GL_ARRAY_BUFFER, _vertexPositionBuffer);
    glBufferData(GL_ARRAY_BUFFER, _vertexData.size() * sizeof(GLfloat), _vertexData.data(), GL_STATIC_DRAW);
    glEnableVertexAttribArray(0);
    glVertexAttribPointer(
        0,
        2,
        GL_FLOAT,
        GL_FALSE,
        0,
        0
    );
}

} // openspace namespace<|MERGE_RESOLUTION|>--- conflicted
+++ resolved
@@ -33,13 +33,8 @@
 
 namespace {
     const std::string _loggerCat = "TouchMarker";
-<<<<<<< HEAD
-}
-=======
-    const int MAX_FINGERS = 20;
 } // namespace
 
->>>>>>> ca7053d8
 namespace openspace {
 
 TouchMarker::TouchMarker()
