/*****************************************************************************************
 *                                                                                       *
 * OpenSpace                                                                             *
 *                                                                                       *
 * Copyright (c) 2014-2018                                                               *
 *                                                                                       *
 * Permission is hereby granted, free of charge, to any person obtaining a copy of this  *
 * software and associated documentation files (the "Software"), to deal in the Software *
 * without restriction, including without limitation the rights to use, copy, modify,    *
 * merge, publish, distribute, sublicense, and/or sell copies of the Software, and to    *
 * permit persons to whom the Software is furnished to do so, subject to the following   *
 * conditions:                                                                           *
 *                                                                                       *
 * The above copyright notice and this permission notice shall be included in all copies *
 * or substantial portions of the Software.                                              *
 *                                                                                       *
 * THE SOFTWARE IS PROVIDED "AS IS", WITHOUT WARRANTY OF ANY KIND, EXPRESS OR IMPLIED,   *
 * INCLUDING BUT NOT LIMITED TO THE WARRANTIES OF MERCHANTABILITY, FITNESS FOR A         *
 * PARTICULAR PURPOSE AND NONINFRINGEMENT. IN NO EVENT SHALL THE AUTHORS OR COPYRIGHT    *
 * HOLDERS BE LIABLE FOR ANY CLAIM, DAMAGES OR OTHER LIABILITY, WHETHER IN AN ACTION OF  *
 * CONTRACT, TORT OR OTHERWISE, ARISING FROM, OUT OF OR IN CONNECTION WITH THE SOFTWARE  *
 * OR THE USE OR OTHER DEALINGS IN THE SOFTWARE.                                         *
 ****************************************************************************************/

#ifndef __OPENSPACE_MODULE_VOLUME___BASICVOLUMERAYCASTER___H__
#define __OPENSPACE_MODULE_VOLUME___BASICVOLUMERAYCASTER___H__

#include <string>
#include <vector>
#include <memory>

#include <ghoul/glm.h>
#include <ghoul/opengl/texture.h>

#include <openspace/rendering/volumeraycaster.h>
#include <openspace/util/boxgeometry.h>
#include <modules/volume/transferfunctionhandler.h>
#include <modules/volume/rendering/volumeclipplanes.h>

#include <modules/volume/volumegridtype.h>

namespace ghoul::opengl {
    class Texture;
    class ProgramObject;
    class TextureUnit;
}

namespace openspace {

struct RenderData;
struct RaycastData;

namespace volume {

class BasicVolumeRaycaster : public VolumeRaycaster {
public:
    BasicVolumeRaycaster(
        std::shared_ptr<ghoul::opengl::Texture> texture,
<<<<<<< HEAD
        std::shared_ptr<TransferFunctionHandler> transferFunctionHandler,
=======
        std::shared_ptr<TransferFunction> transferFunction,
>>>>>>> 6e969794
        std::shared_ptr<VolumeClipPlanes> clipPlanes);
    virtual ~BasicVolumeRaycaster();
    void initialize();
    void deinitialize();

    void renderEntryPoints(const RenderData& data,
        ghoul::opengl::ProgramObject& program) override;
    void renderExitPoints(const RenderData& data,
        ghoul::opengl::ProgramObject& program) override;
    void preRaycast(const RaycastData& data,
        ghoul::opengl::ProgramObject& program) override;
    void postRaycast(const RaycastData& data,
        ghoul::opengl::ProgramObject& program) override;
    bool cameraIsInside(const RenderData& data, glm::vec3& localPosition) override;

    std::string getBoundsVsPath() const override;
    std::string getBoundsFsPath() const override;
    std::string getRaycastPath() const override;
    std::string getHelperPath() const override;


    void setVolumeTexture(std::shared_ptr<ghoul::opengl::Texture> texture);
    std::shared_ptr<ghoul::opengl::Texture> volumeTexture() const;
    void setTransferFunctionHandler(std::shared_ptr<TransferFunctionHandler> transferFunctionHandler);

    void setStepSize(float stepSize);
    float opacity() const;
    void setOpacity(float opacity);
    float rNormalization() const;
    void setRNormalization(float rNormalization);
    float rUpperBound() const;
    void setRUpperBound(float rNormalization);
    VolumeGridType gridType() const;
    void setGridType(VolumeGridType gridType);
    void setModelTransform(const glm::mat4& transform);

private:
    glm::dmat4 modelViewTransform(const RenderData& data);

    std::shared_ptr<VolumeClipPlanes> _clipPlanes;
    std::shared_ptr<ghoul::opengl::Texture> _volumeTexture;
    std::shared_ptr<TransferFunctionHandler> _transferFunctionHandler;
    BoxGeometry _boundingBox;
    VolumeGridType _gridType;
    glm::mat4 _modelTransform;
    float _opacity;
    float _rNormalization;
    float _rUpperBound;

    std::unique_ptr<ghoul::opengl::TextureUnit> _tfUnit;
    std::unique_ptr<ghoul::opengl::TextureUnit> _textureUnit;
    float _stepSize;
};

} // namespace volume
} // namespace openspace

<<<<<<< HEAD
=======

>>>>>>> 6e969794
#endif // __OPENSPACE_MODULE_VOLUME___BASICVOLUMERAYCASTER___H__<|MERGE_RESOLUTION|>--- conflicted
+++ resolved
@@ -56,11 +56,7 @@
 public:
     BasicVolumeRaycaster(
         std::shared_ptr<ghoul::opengl::Texture> texture,
-<<<<<<< HEAD
         std::shared_ptr<TransferFunctionHandler> transferFunctionHandler,
-=======
-        std::shared_ptr<TransferFunction> transferFunction,
->>>>>>> 6e969794
         std::shared_ptr<VolumeClipPlanes> clipPlanes);
     virtual ~BasicVolumeRaycaster();
     void initialize();
@@ -117,9 +113,4 @@
 
 } // namespace volume
 } // namespace openspace
-
-<<<<<<< HEAD
-=======
-
->>>>>>> 6e969794
 #endif // __OPENSPACE_MODULE_VOLUME___BASICVOLUMERAYCASTER___H__