/*****************************************************************************************
 *                                                                                       *
 * OpenSpace                                                                             *
 *                                                                                       *
 * Copyright (c) 2014-2018                                                               *
 *                                                                                       *
 * Permission is hereby granted, free of charge, to any person obtaining a copy of this  *
 * software and associated documentation files (the "Software"), to deal in the Software *
 * without restriction, including without limitation the rights to use, copy, modify,    *
 * merge, publish, distribute, sublicense, and/or sell copies of the Software, and to    *
 * permit persons to whom the Software is furnished to do so, subject to the following   *
 * conditions:                                                                           *
 *                                                                                       *
 * The above copyright notice and this permission notice shall be included in all copies *
 * or substantial portions of the Software.                                              *
 *                                                                                       *
 * THE SOFTWARE IS PROVIDED "AS IS", WITHOUT WARRANTY OF ANY KIND, EXPRESS OR IMPLIED,   *
 * INCLUDING BUT NOT LIMITED TO THE WARRANTIES OF MERCHANTABILITY, FITNESS FOR A         *
 * PARTICULAR PURPOSE AND NONINFRINGEMENT. IN NO EVENT SHALL THE AUTHORS OR COPYRIGHT    *
 * HOLDERS BE LIABLE FOR ANY CLAIM, DAMAGES OR OTHER LIABILITY, WHETHER IN AN ACTION OF  *
 * CONTRACT, TORT OR OTHERWISE, ARISING FROM, OUT OF OR IN CONNECTION WITH THE SOFTWARE  *
 * OR THE USE OR OTHER DEALINGS IN THE SOFTWARE.                                         *
 ****************************************************************************************/

#ifndef __OPENSPACE_MODULE_VOLUME___RENDERABLETIMEVARYINGVOLUME___H__
#define __OPENSPACE_MODULE_VOLUME___RENDERABLETIMEVARYINGVOLUME___H__

#include <openspace/rendering/renderable.h>

#include <modules/volume/rawvolume.h>
#include <modules/volume/rendering/basicvolumeraycaster.h>
#include <modules/volume/rendering/volumeclipplanes.h>
#include <modules/volume/transferfunctionhandler.h>


#include <openspace/properties/vectorproperty.h>
#include <openspace/properties/optionproperty.h>
#include <openspace/properties/stringproperty.h>
#include <openspace/util/boxgeometry.h>

namespace openspace {

struct RenderData;

namespace volume {

class RenderableTimeVaryingVolume : public Renderable {
public:
    RenderableTimeVaryingVolume(const ghoul::Dictionary& dictionary);
    ~RenderableTimeVaryingVolume();

<<<<<<< HEAD
    void initialize() override;
    void deinitialize() override;
=======
    void initializeGL() override;
    void deinitializeGL() override;
>>>>>>> 6e969794
    bool isReady() const override;
    void render(const RenderData& data, RendererTasks& tasks) override;
    void update(const UpdateData& data) override;

    static documentation::Documentation Documentation();
    static documentation::Documentation TimestepDocumentation();

private:
    struct Timestep {
        std::string baseName;
        double time;
        float minValue;
        float maxValue;
        glm::uvec3 dimensions;
        glm::vec3 lowerDomainBound;
        glm::vec3 upperDomainBound;
        std::string unit;
        bool inRam;
        bool onGpu;
        std::unique_ptr<RawVolume<float>> rawVolume;
        std::shared_ptr<ghoul::opengl::Texture> texture;
    };

    Timestep* currentTimestep();
    int timestepIndex(const Timestep* t) const;
    Timestep* timestepFromIndex(int index);
    void jumpToTimestep(int i);

    void loadTimestepMetadata(const std::string& path);

    properties::OptionProperty _gridType;
    std::shared_ptr<VolumeClipPlanes> _clipPlanes;

    properties::FloatProperty _stepSize;
    properties::FloatProperty _opacity;
    properties::FloatProperty _rNormalization;
    properties::FloatProperty _rUpperBound;
    properties::FloatProperty _secondsBefore;
    properties::FloatProperty _secondsAfter;
    properties::StringProperty _sourceDirectory;
    properties::StringProperty _transferFunctionPath;

    properties::TriggerProperty _triggerTimeJump;
    properties::IntProperty _jumpToTimestep;
    properties::IntProperty _currentTimestep;

    std::map<double, Timestep> _volumeTimesteps;
    std::unique_ptr<BasicVolumeRaycaster> _raycaster;

    std::shared_ptr<TransferFunctionHandler> _transferFunctionHandler;

};

} // namespace volume
} // namespace openspace

#endif // __OPENSPACE_MODULE_VOLUME___RENDERABLETIMEVARYINGVOLUME___H__<|MERGE_RESOLUTION|>--- conflicted
+++ resolved
@@ -49,13 +49,8 @@
     RenderableTimeVaryingVolume(const ghoul::Dictionary& dictionary);
     ~RenderableTimeVaryingVolume();
 
-<<<<<<< HEAD
-    void initialize() override;
-    void deinitialize() override;
-=======
     void initializeGL() override;
     void deinitializeGL() override;
->>>>>>> 6e969794
     bool isReady() const override;
     void render(const RenderData& data, RendererTasks& tasks) override;
     void update(const UpdateData& data) override;
