/*****************************************************************************************
 *                                                                                       *
 * OpenSpace                                                                             *
 *                                                                                       *
 * Copyright (c) 2014-2018                                                               *
 *                                                                                       *
 * Permission is hereby granted, free of charge, to any person obtaining a copy of this  *
 * software and associated documentation files (the "Software"), to deal in the Software *
 * without restriction, including without limitation the rights to use, copy, modify,    *
 * merge, publish, distribute, sublicense, and/or sell copies of the Software, and to    *
 * permit persons to whom the Software is furnished to do so, subject to the following   *
 * conditions:                                                                           *
 *                                                                                       *
 * The above copyright notice and this permission notice shall be included in all copies *
 * or substantial portions of the Software.                                              *
 *                                                                                       *
 * THE SOFTWARE IS PROVIDED "AS IS", WITHOUT WARRANTY OF ANY KIND, EXPRESS OR IMPLIED,   *
 * INCLUDING BUT NOT LIMITED TO THE WARRANTIES OF MERCHANTABILITY, FITNESS FOR A         *
 * PARTICULAR PURPOSE AND NONINFRINGEMENT. IN NO EVENT SHALL THE AUTHORS OR COPYRIGHT    *
 * HOLDERS BE LIABLE FOR ANY CLAIM, DAMAGES OR OTHER LIABILITY, WHETHER IN AN ACTION OF  *
 * CONTRACT, TORT OR OTHERWISE, ARISING FROM, OUT OF OR IN CONNECTION WITH THE SOFTWARE  *
 * OR THE USE OR OTHER DEALINGS IN THE SOFTWARE.                                         *
 ****************************************************************************************/

#include <modules/volume/rendering/renderabletimevaryingvolume.h>

#include <modules/volume/rawvolumereader.h>
#include <modules/volume/rawvolume.h>
#include <openspace/rendering/renderable.h>
#include <openspace/engine/openspaceengine.h>
#include <openspace/rendering/renderengine.h>
#include <openspace/rendering/raycastermanager.h>
#include <openspace/documentation/documentation.h>
#include <openspace/documentation/verifier.h>
#include <openspace/util/timemanager.h>
#include <openspace/util/time.h>
#include <ghoul/glm.h>
#include <ghoul/opengl/ghoul_gl.h>
#include <ghoul/filesystem/filesystem.h>
#include <ghoul/filesystem/cachemanager.h>
#include <ghoul/logging/logmanager.h>
#include <ghoul/fmt.h>
#include <glm/gtc/matrix_transform.hpp>

namespace {
    constexpr const char* _loggerCat = "RenderableTimeVaryingVolume";
} // namespace

namespace {
    const char* KeyStepSize = "StepSize";
    const char* KeyTransferFunction = "TransferFunction";
    const char* KeySourceDirectory = "SourceDirectory";
<<<<<<< HEAD
    const char* KeyLowerDomainBound = "LowerDomainBound";
    const char* KeyUpperDomainBound = "UpperDomainBound";
    const char* KeyLowerValueBound = "LowerValueBound";
    const char* KeyUpperValueBound = "UpperValueBound";
=======

>>>>>>> 2133d6d6
    const char* KeyClipPlanes = "ClipPlanes";
    const char* KeySecondsBefore = "SecondsBefore";
    const char* KeySecondsAfter = "SecondsAfter";

    const float SecondsInOneDay = 60 * 60 * 24;

    static const openspace::properties::Property::PropertyInfo StepSizeInfo = {
        "stepSize",
        "Step Size",
        "" // @TODO Missing documentation
    };

    static const openspace::properties::Property::PropertyInfo GridTypeInfo = {
        "gridType",
        "Grid Type",
        "" // @TODO Missing documentation
    };

    static const openspace::properties::Property::PropertyInfo SecondsBeforeInfo = {
        "secondsBefore",
        "Seconds before",
        "" // @TODO Missing documentation
    };

    static const openspace::properties::Property::PropertyInfo SecondsAfterInfo = {
        "secondsAfter",
        "Seconds after",
        "" // @TODO Missing documentation
    };

    static const openspace::properties::Property::PropertyInfo SourceDirectoryInfo = {
        "sourceDirectory",
        "Source Directory",
        "" // @TODO Missing documentation
    };

    static const openspace::properties::Property::PropertyInfo TransferFunctionInfo = {
        "transferFunctionPath",
        "Transfer Function Path",
        ""
    };

    static const openspace::properties::Property::PropertyInfo TriggerTimeJumpInfo = {
        "triggerTimeJump",
        "Jump",
        "" // @TODO Missing documentation
    };

    static const openspace::properties::Property::PropertyInfo JumpToTimestepInfo = {
        "jumpToTimestep",
        "Jump to timestep",
        "" // @TODO Missing documentation
    };

    static const openspace::properties::Property::PropertyInfo CurrentTimeStepInfo = {
        "currentTimestep",
        "Current timestep",
        "" // @TODO Missing documentation
    };

    static const openspace::properties::Property::PropertyInfo OpacityInfo = {
        "opacity",
        "Opacity",
        "" // @TODO Missing documentation
    };

    static const openspace::properties::Property::PropertyInfo rNormalizationInfo = {
        "rNormalization",
        "Radius normalization",
        "" // @TODO Missing documentation
    };

    static const openspace::properties::Property::PropertyInfo rUpperBoundInfo = {
        "rUpperBound",
        "Radius upper bound",
        "" // @TODO Missing documentation
    };

    static const openspace::properties::Property::PropertyInfo lowerValueBoundInfo = {
        "lowerValueBound",
        "Lower value bound",
        "" // @TODO Missing documentation
    };

    static const openspace::properties::Property::PropertyInfo upperValueBoundInfo = {
        "upperValueBound",
        "Upper value bound",
        "" // @TODO Missing documentation
    };
} // namespace

namespace openspace {
namespace volume {

RenderableTimeVaryingVolume::RenderableTimeVaryingVolume(
                                                      const ghoul::Dictionary& dictionary)
    : Renderable(dictionary)
    , _gridType(GridTypeInfo, properties::OptionProperty::DisplayType::Dropdown)
    , _clipPlanes(nullptr)
    , _stepSize(StepSizeInfo, 0.02f, 0.001f, 1.f)
    , _opacity(OpacityInfo, 10.f, 0.f, 500.f)
    , _rNormalization(rNormalizationInfo, 0.f, 0.f, 2.f)
    , _rUpperBound(rUpperBoundInfo, 1.f, 0.f, 2.f)
    , _secondsBefore(SecondsBeforeInfo, 0.f, 0.01f, SecondsInOneDay)
    , _secondsAfter(SecondsAfterInfo, 0.f, 0.01f, SecondsInOneDay)
    , _sourceDirectory(SourceDirectoryInfo)
    , _transferFunctionPath(TransferFunctionInfo)
    , _lowerValueBound(lowerValueBoundInfo, 0.f, 0.f, 1000000.f)
    , _upperValueBound(upperValueBoundInfo, 0.f, 0.f, 1000000.f)
    , _triggerTimeJump(TriggerTimeJumpInfo)
    , _jumpToTimestep(JumpToTimestepInfo, 0, 0, 256)
    , _currentTimestep(CurrentTimeStepInfo, 0, 0, 256)
    , _raycaster(nullptr)
<<<<<<< HEAD
    , _transferFunction(nullptr)
=======
>>>>>>> 2133d6d6
{
    documentation::testSpecificationAndThrow(
        Documentation(),
        dictionary,
        "RenderableTimeVaryingVolume"
    );

    _sourceDirectory = absPath(dictionary.value<std::string>(KeySourceDirectory));
    _lowerValueBound = dictionary.value<float>(KeyLowerValueBound);
    _upperValueBound = dictionary.value<float>(KeyUpperValueBound);
    _transferFunctionPath = absPath(dictionary.value<std::string>(KeyTransferFunction));
<<<<<<< HEAD
    _transferFunction = std::make_shared<TransferFunction>(_transferFunctionPath);

=======
    _transferFunction = std::make_shared<openspace::TransferFunction>(
        _transferFunctionPath,
        [](const openspace::TransferFunction&) {}
    );
>>>>>>> 2133d6d6

    _gridType.addOptions({
        { static_cast<int>(volume::VolumeGridType::Cartesian), "Cartesian grid" },
        { static_cast<int>(volume::VolumeGridType::Spherical), "Spherical grid" },
    });
    _gridType.setValue(static_cast<int>(volume::VolumeGridType::Cartesian));

    if (dictionary.hasValue<float>(KeyStepSize)) {
        _stepSize = dictionary.value<float>(KeyStepSize);
    }

    if (dictionary.hasValue<float>(KeySecondsBefore)) {
        _secondsBefore = dictionary.value<float>(KeySecondsBefore);
    }
    _secondsAfter = dictionary.value<float>(KeySecondsAfter);

    ghoul::Dictionary clipPlanesDictionary;
    dictionary.getValue(KeyClipPlanes, clipPlanesDictionary);
    _clipPlanes = std::make_shared<volume::VolumeClipPlanes>(clipPlanesDictionary);
    _clipPlanes->setIdentifier("clipPlanes");
    _clipPlanes->setGuiName("Clip Planes");

    /*if (dictionary.hasValue<std::string>(KeyGridType)) {
        VolumeGridType gridType = volume::parseGridType(
            dictionary.value<std::string>(KeyGridType)
        );
        _gridType = (gridType == VolumeGridType::Spherical) ? 1 : 0;
    }*/
}

RenderableTimeVaryingVolume::~RenderableTimeVaryingVolume() {}

void RenderableTimeVaryingVolume::initializeGL() {

    using RawPath = ghoul::filesystem::Directory::RawPath;
    ghoul::filesystem::Directory sequenceDir(_sourceDirectory, RawPath::Yes);

    if (!FileSys.directoryExists(sequenceDir)) {
        LERROR(fmt::format("Could not load sequence directory '{}'", sequenceDir.path()));
        return;
    }

    using Recursive = ghoul::filesystem::Directory::Recursive;
    using Sort = ghoul::filesystem::Directory::Sort;

    std::vector<std::string> sequencePaths = sequenceDir.read(Recursive::Yes, Sort::No);
    for (auto path : sequencePaths) {
        ghoul::filesystem::File currentFile(path);
        std::string extension = currentFile.fileExtension();
        if (extension == "dictionary") {
            loadTimestepMetadata(path);
        }
<<<<<<< HEAD
        /*if (extension == "tf") {
            _transferFunctionHandler->setFilepath(path);
        }*/
=======
>>>>>>> 2133d6d6
    }


    // TODO: defer loading of data to later (separate thread or at least not when loading)
    for (auto& p : _volumeTimesteps) {
        Timestep& t = p.second;
        std::string path = FileSys.pathByAppendingComponent(
            _sourceDirectory, t.baseName
        ) + ".rawvolume";
        RawVolumeReader<float> reader(path, t.metadata.dimensions);
        t.rawVolume = reader.read();

        float min = t.metadata.minValue;
        float diff = t.metadata.maxValue - t.metadata.minValue;
        float *data = t.rawVolume->data();
        for (size_t i = 0; i < t.rawVolume->nCells(); ++i) {
            data[i] = glm::clamp((data[i] - min) / diff, 0.0f, 1.0f);
        }

        t.histogram = std::make_shared<Histogram>(0.0, 1.0, 100);
        for (int i = 0; i < t.rawVolume->nCells(); ++i) {
            t.histogram->add(data[i]);
        }

        // TODO: handle normalization properly for different timesteps + transfer function

        t.texture = std::make_shared<ghoul::opengl::Texture>(
            t.metadata.dimensions,
            ghoul::opengl::Texture::Format::Red,
            GL_RED,
            GL_FLOAT,
            ghoul::opengl::Texture::FilterMode::Linear,
            ghoul::opengl::Texture::WrappingMode::Clamp
        );

        t.texture->setPixelData(
            reinterpret_cast<void*>(data),
            ghoul::opengl::Texture::TakeOwnership::No
        );
        t.texture->uploadTexture();
    }

<<<<<<< HEAD
=======
    //_transferFunction->initialize();
>>>>>>> 2133d6d6
    _clipPlanes->initialize();

    _raycaster = std::make_unique<volume::BasicVolumeRaycaster>(nullptr, _transferFunction, _clipPlanes);

    _raycaster->initialize();
    OsEng.renderEngine().raycasterManager().attachRaycaster(*_raycaster.get());
    auto onChange = [&](bool enabled) {
        if (enabled) {
            OsEng.renderEngine().raycasterManager().attachRaycaster(*_raycaster.get());
        } else {
            OsEng.renderEngine().raycasterManager().detachRaycaster(*_raycaster.get());
        }
    };
    onEnabledChange(onChange);

    _triggerTimeJump.onChange([this] () {
        jumpToTimestep(_jumpToTimestep);
    });

    _jumpToTimestep.onChange([this] () {
        jumpToTimestep(_jumpToTimestep);
    });

    const int lastTimestep = (_volumeTimesteps.size() > 0) ?
                             static_cast<int>(_volumeTimesteps.size() - 1) :
                             0;
    _currentTimestep.setMaxValue(lastTimestep);
    _jumpToTimestep.setMaxValue(lastTimestep);

    addProperty(_stepSize);
    addProperty(_transferFunctionPath);
    addProperty(_sourceDirectory);
    addPropertySubOwner(_clipPlanes.get());
<<<<<<< HEAD
    // addPropertySubOwner(_transferFunctionHandler.get());
=======
>>>>>>> 2133d6d6

    addProperty(_triggerTimeJump);
    addProperty(_jumpToTimestep);
    addProperty(_currentTimestep);
    addProperty(_opacity);
    addProperty(_rNormalization);
    addProperty(_rUpperBound);
    addProperty(_lowerValueBound);
    addProperty(_upperValueBound);

    _raycaster->setGridType(
        (_gridType.value() == 1) ?
        VolumeGridType::Spherical :
        VolumeGridType::Cartesian
    );
    _gridType.onChange([this] {
        _raycaster->setGridType(
            (_gridType.value() == 1) ?
            VolumeGridType::Spherical :
            VolumeGridType::Cartesian
        );
    });

    _transferFunctionPath.onChange([this] {
        _transferFunction =
            std::make_shared<TransferFunction>(_transferFunctionPath);
        _raycaster->setTransferFunction(_transferFunction);
    });
}

void RenderableTimeVaryingVolume::loadTimestepMetadata(const std::string& path) {
    RawVolumeMetadata metadata;

    try {
        ghoul::Dictionary dictionary = ghoul::lua::loadDictionaryFromFile(path);
        metadata = RawVolumeMetadata::CreateFromDictionary(dictionary);
    } catch (...) {
        return;
    }

    Timestep t;
    t.metadata = metadata;
    t.baseName = ghoul::filesystem::File(path).baseName();
<<<<<<< HEAD
    t.dimensions = dictionary.value<glm::vec3>(KeyDimensions);
    t.lowerDomainBound = dictionary.value<glm::vec3>(KeyLowerDomainBound);
    t.upperDomainBound = dictionary.value<glm::vec3>(KeyUpperDomainBound);
    t.minValue = dictionary.value<float>(KeyMinValue);
    t.maxValue = dictionary.value<float>(KeyMaxValue);
    t.unit = dictionary.value<std::string>(KeyUnit);

    std::string timeString = dictionary.value<std::string>(KeyTime);
    t.time = Time::convertTime(timeString);
    // t.time = Time::convertTime("2012-07-01T00:00:00.001");
=======

>>>>>>> 2133d6d6
    t.inRam = false;
    t.onGpu = false;

    _volumeTimesteps[t.metadata.time] = std::move(t);
}

RenderableTimeVaryingVolume::Timestep* RenderableTimeVaryingVolume::currentTimestep() {
    if (_volumeTimesteps.size() == 0) {
        return nullptr;
    }
    double currentTime = OsEng.timeManager().time().j2000Seconds();

    // Get the first item with time > currentTime
    auto currentTimestepIt = _volumeTimesteps.upper_bound(currentTime);
    if (currentTimestepIt == _volumeTimesteps.end()) {
        // No such timestep was found: show last timestep if it is within the time margin.
        Timestep* lastTimestep = &(_volumeTimesteps.rbegin()->second);
        double threshold = lastTimestep->metadata.time +
            static_cast<double>(_secondsAfter);
        return currentTime < threshold ? lastTimestep : nullptr;
    }

    if (currentTimestepIt == _volumeTimesteps.begin()) {
        // No such timestep was found: show first timestep if it is within the time margin
        Timestep* firstTimestep = &(_volumeTimesteps.begin()->second);
        double threshold = firstTimestep->metadata.time -
            static_cast<double>(_secondsBefore);
        return currentTime >= threshold ? firstTimestep : nullptr;
    }

    // Get the last item with time <= currentTime
    currentTimestepIt--;
    return &(currentTimestepIt->second);
}

int RenderableTimeVaryingVolume::timestepIndex(
                                     const RenderableTimeVaryingVolume::Timestep* t) const
{
    if (!t) {
        return -1;
    }
    int index = 0;
    for (auto& it : _volumeTimesteps) {
        if (&(it.second) == t) {
            return index;
        }
        ++index;
    }
    return -1;
}

RenderableTimeVaryingVolume::Timestep* RenderableTimeVaryingVolume::timestepFromIndex(
                                                                               int target)
{
    if (target < 0) {
        target = 0;
    }
    int index = 0;
    for (auto& it : _volumeTimesteps) {
        if (index == target) {
            return &(it.second);
        }
        ++index;
    }
    return nullptr;
}

void RenderableTimeVaryingVolume::jumpToTimestep(int target) {
    Timestep* t = timestepFromIndex(target);
    if (!t) {
        return;
    }
    OsEng.timeManager().setTimeNextFrame(t->metadata.time);
}

void RenderableTimeVaryingVolume::update(const UpdateData&) {
    _transferFunction->update();

    if (_raycaster) {
        Timestep* t = currentTimestep();
        _currentTimestep = timestepIndex(t);
        if (t && t->texture) {
            if (_raycaster->gridType() == volume::VolumeGridType::Cartesian) {
                glm::dvec3 scale = t->metadata.upperDomainBound -
                    t->metadata.lowerDomainBound;
                glm::dvec3 translation =
                    (t->metadata.lowerDomainBound + t->metadata.upperDomainBound) * 0.5f;

                glm::dmat4 modelTransform = glm::translate(glm::dmat4(1.0), translation);
                glm::dmat4 scaleMatrix = glm::scale(glm::dmat4(1.0), scale);
                modelTransform = modelTransform * scaleMatrix;
                _raycaster->setModelTransform(glm::mat4(modelTransform));
            } else {
                _raycaster->setModelTransform(
                    glm::scale(
                        glm::dmat4(1.0),
                        glm::dvec3(t->metadata.upperDomainBound[0])
                    )
                );
            }
            _raycaster->setVolumeTexture(t->texture);
<<<<<<< HEAD

            // Remap volume value to that TF value 0 is sampled for lowerValueBound, and 1
            // is sampled for upperLowerBound.
            // This means that volume values = 0 need to be remapped to how localMin
            // relates to the global range.
            float zeroMap = (t->minValue - _lowerValueBound) /
                            (_upperValueBound - _lowerValueBound);

            // Volume values = 1 are mapped to how localMax relates to the global range.
            float oneMap = (t->maxValue - _lowerValueBound) /
                           (_upperValueBound - _lowerValueBound);
            _raycaster->setValueRemapping(zeroMap, oneMap);

            /*_transferFunctionHandler->setUnit(t->unit);
            _transferFunctionHandler->setMinAndMaxValue(t->minValue, t->maxValue);
            _transferFunctionHandler->setHistogramProperty(t->histogram);*/
=======
            //_transferFunctionHandler->setUnit(t->metadata.valueUnit);
            //_transferFunctionHandler->setMinAndMaxValue(
            //    t->metadata.minValue, t->metadata.maxValue);

            //_transferFunctionHandler->setHistogramProperty(t->histogram);
>>>>>>> 2133d6d6
        } else {
            _raycaster->setVolumeTexture(nullptr);
        }
        _raycaster->setStepSize(_stepSize);
        _raycaster->setOpacity(_opacity);
        _raycaster->setRNormalization(_rNormalization);
        _raycaster->setRUpperBound(_rUpperBound);
    }
}

void RenderableTimeVaryingVolume::render(const RenderData& data, RendererTasks& tasks) {
    if (_raycaster && _raycaster->volumeTexture()) {
        tasks.raycasterTasks.push_back({ _raycaster.get(), data });
    }
}

bool RenderableTimeVaryingVolume::isReady() const {
    return true;
}

void RenderableTimeVaryingVolume::deinitializeGL() {
    if (_raycaster) {
        OsEng.renderEngine().raycasterManager().detachRaycaster(*_raycaster.get());
        _raycaster = nullptr;
    }
}

documentation::Documentation RenderableTimeVaryingVolume::Documentation() {
    using namespace documentation;
    return {
        "RenderableTimevaryingVolume",
        "volume_renderable_timevaryingvolume",
        {
            {
                KeySourceDirectory,
                new StringVerifier,
                Optional::No,
                "Specifies the path to load timesteps from"
            },
            {
                KeyTransferFunction,
                new StringVerifier,
                Optional::No,
                "Specifies the transfer function file path"
            },
            {
                KeySecondsBefore,
                new DoubleVerifier,
                Optional::Yes,
                "Specifies the number of seconds to show the the first timestep before "
                "its actual time. The default value is 0."
            },
            {
                KeySecondsAfter,
                new DoubleVerifier,
                Optional::No,
                "Specifies the number of seconds to show the the last timestep after its "
                "actual time"
            }
        }
    };
}


} // namespace volume
} // namespace openspace<|MERGE_RESOLUTION|>--- conflicted
+++ resolved
@@ -50,14 +50,10 @@
     const char* KeyStepSize = "StepSize";
     const char* KeyTransferFunction = "TransferFunction";
     const char* KeySourceDirectory = "SourceDirectory";
-<<<<<<< HEAD
     const char* KeyLowerDomainBound = "LowerDomainBound";
     const char* KeyUpperDomainBound = "UpperDomainBound";
     const char* KeyLowerValueBound = "LowerValueBound";
     const char* KeyUpperValueBound = "UpperValueBound";
-=======
-
->>>>>>> 2133d6d6
     const char* KeyClipPlanes = "ClipPlanes";
     const char* KeySecondsBefore = "SecondsBefore";
     const char* KeySecondsAfter = "SecondsAfter";
@@ -171,10 +167,8 @@
     , _jumpToTimestep(JumpToTimestepInfo, 0, 0, 256)
     , _currentTimestep(CurrentTimeStepInfo, 0, 0, 256)
     , _raycaster(nullptr)
-<<<<<<< HEAD
     , _transferFunction(nullptr)
-=======
->>>>>>> 2133d6d6
+
 {
     documentation::testSpecificationAndThrow(
         Documentation(),
@@ -186,15 +180,10 @@
     _lowerValueBound = dictionary.value<float>(KeyLowerValueBound);
     _upperValueBound = dictionary.value<float>(KeyUpperValueBound);
     _transferFunctionPath = absPath(dictionary.value<std::string>(KeyTransferFunction));
-<<<<<<< HEAD
-    _transferFunction = std::make_shared<TransferFunction>(_transferFunctionPath);
-
-=======
     _transferFunction = std::make_shared<openspace::TransferFunction>(
         _transferFunctionPath,
         [](const openspace::TransferFunction&) {}
     );
->>>>>>> 2133d6d6
 
     _gridType.addOptions({
         { static_cast<int>(volume::VolumeGridType::Cartesian), "Cartesian grid" },
@@ -247,12 +236,6 @@
         if (extension == "dictionary") {
             loadTimestepMetadata(path);
         }
-<<<<<<< HEAD
-        /*if (extension == "tf") {
-            _transferFunctionHandler->setFilepath(path);
-        }*/
-=======
->>>>>>> 2133d6d6
     }
 
 
@@ -295,10 +278,6 @@
         t.texture->uploadTexture();
     }
 
-<<<<<<< HEAD
-=======
-    //_transferFunction->initialize();
->>>>>>> 2133d6d6
     _clipPlanes->initialize();
 
     _raycaster = std::make_unique<volume::BasicVolumeRaycaster>(nullptr, _transferFunction, _clipPlanes);
@@ -332,11 +311,6 @@
     addProperty(_transferFunctionPath);
     addProperty(_sourceDirectory);
     addPropertySubOwner(_clipPlanes.get());
-<<<<<<< HEAD
-    // addPropertySubOwner(_transferFunctionHandler.get());
-=======
->>>>>>> 2133d6d6
-
     addProperty(_triggerTimeJump);
     addProperty(_jumpToTimestep);
     addProperty(_currentTimestep);
@@ -379,7 +353,6 @@
     Timestep t;
     t.metadata = metadata;
     t.baseName = ghoul::filesystem::File(path).baseName();
-<<<<<<< HEAD
     t.dimensions = dictionary.value<glm::vec3>(KeyDimensions);
     t.lowerDomainBound = dictionary.value<glm::vec3>(KeyLowerDomainBound);
     t.upperDomainBound = dictionary.value<glm::vec3>(KeyUpperDomainBound);
@@ -390,9 +363,7 @@
     std::string timeString = dictionary.value<std::string>(KeyTime);
     t.time = Time::convertTime(timeString);
     // t.time = Time::convertTime("2012-07-01T00:00:00.001");
-=======
-
->>>>>>> 2133d6d6
+
     t.inRam = false;
     t.onGpu = false;
 
@@ -494,7 +465,6 @@
                 );
             }
             _raycaster->setVolumeTexture(t->texture);
-<<<<<<< HEAD
 
             // Remap volume value to that TF value 0 is sampled for lowerValueBound, and 1
             // is sampled for upperLowerBound.
@@ -511,13 +481,7 @@
             /*_transferFunctionHandler->setUnit(t->unit);
             _transferFunctionHandler->setMinAndMaxValue(t->minValue, t->maxValue);
             _transferFunctionHandler->setHistogramProperty(t->histogram);*/
-=======
-            //_transferFunctionHandler->setUnit(t->metadata.valueUnit);
-            //_transferFunctionHandler->setMinAndMaxValue(
-            //    t->metadata.minValue, t->metadata.maxValue);
-
-            //_transferFunctionHandler->setHistogramProperty(t->histogram);
->>>>>>> 2133d6d6
+
         } else {
             _raycaster->setVolumeTexture(nullptr);
         }
