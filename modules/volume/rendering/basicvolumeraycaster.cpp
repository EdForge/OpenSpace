/*****************************************************************************************
 *                                                                                       *
 * OpenSpace                                                                             *
 *                                                                                       *
 * Copyright (c) 2014-2018                                                               *
 *                                                                                       *
 * Permission is hereby granted, free of charge, to any person obtaining a copy of this  *
 * software and associated documentation files (the "Software"), to deal in the Software *
 * without restriction, including without limitation the rights to use, copy, modify,    *
 * merge, publish, distribute, sublicense, and/or sell copies of the Software, and to    *
 * permit persons to whom the Software is furnished to do so, subject to the following   *
 * conditions:                                                                           *
 *                                                                                       *
 * The above copyright notice and this permission notice shall be included in all copies *
 * or substantial portions of the Software.                                              *
 *                                                                                       *
 * THE SOFTWARE IS PROVIDED "AS IS", WITHOUT WARRANTY OF ANY KIND, EXPRESS OR IMPLIED,   *
 * INCLUDING BUT NOT LIMITED TO THE WARRANTIES OF MERCHANTABILITY, FITNESS FOR A         *
 * PARTICULAR PURPOSE AND NONINFRINGEMENT. IN NO EVENT SHALL THE AUTHORS OR COPYRIGHT    *
 * HOLDERS BE LIABLE FOR ANY CLAIM, DAMAGES OR OTHER LIABILITY, WHETHER IN AN ACTION OF  *
 * CONTRACT, TORT OR OTHERWISE, ARISING FROM, OUT OF OR IN CONNECTION WITH THE SOFTWARE  *
 * OR THE USE OR OTHER DEALINGS IN THE SOFTWARE.                                         *
 ****************************************************************************************/

#include <modules/volume/rendering/basicvolumeraycaster.h>

#include <ghoul/glm.h>
#include <ghoul/opengl/ghoul_gl.h>
#include <sstream>
#include <ghoul/opengl/programobject.h>
#include <ghoul/opengl/textureunit.h>
#include <openspace/util/powerscaledcoordinate.h>
#include <openspace/util/updatestructures.h>
#include <openspace/rendering/renderable.h>

namespace {
    const char* GlslRaycastPath = "${MODULE_VOLUME}/shaders/raycast.glsl";
    const char* GlslHelperPath = "${MODULE_VOLUME}/shaders/helper.glsl";
    const char* GlslBoundsVsPath = "${MODULE_VOLUME}/shaders/boundsvs.glsl";
    const char* GlslBoundsFsPath = "${MODULE_VOLUME}/shaders/boundsfs.glsl";
} // namespace

namespace openspace::volume {

BasicVolumeRaycaster::BasicVolumeRaycaster(
<<<<<<< HEAD
    std::shared_ptr<ghoul::opengl::Texture> volumeTexture,
    std::shared_ptr<TransferFunctionHandler> transferFunctionHandler,
    std::shared_ptr<VolumeClipPlanes> clipPlanes)
=======
                                    std::shared_ptr<ghoul::opengl::Texture> volumeTexture,
                                       std::shared_ptr<TransferFunction> transferFunction,
                                             std::shared_ptr<VolumeClipPlanes> clipPlanes)
>>>>>>> 6e969794
    : _volumeTexture(volumeTexture)
    , _transferFunctionHandler(transferFunctionHandler)
    , _clipPlanes(clipPlanes)
    , _boundingBox(glm::vec3(1.0))
    , _opacity(20.0)
    , _rNormalization(0.0)
    , _rUpperBound(1.0)
{}


BasicVolumeRaycaster::~BasicVolumeRaycaster() {}

void BasicVolumeRaycaster::initialize() {
    _boundingBox.initialize();
}

<<<<<<< HEAD

=======
>>>>>>> 6e969794
void BasicVolumeRaycaster::deinitialize() {}

void BasicVolumeRaycaster::renderEntryPoints(
    const RenderData& data,
    ghoul::opengl::ProgramObject& program)
{
    program.setUniform("modelViewTransform", glm::mat4(modelViewTransform(data)));
    program.setUniform("projectionTransform", data.camera.projectionMatrix());

    // Cull back face
    glEnable(GL_CULL_FACE);
    glCullFace(GL_BACK);

    // Render bounding geometry
    _boundingBox.render();
}

glm::dmat4 BasicVolumeRaycaster::modelViewTransform(const RenderData& data) {
    glm::dmat4 modelTransform =
        glm::translate(glm::dmat4(1.0), data.modelTransform.translation) *
        glm::dmat4(data.modelTransform.rotation) *
        glm::scale(glm::dmat4(1.0), glm::dvec3(data.modelTransform.scale)) *
        glm::dmat4(_modelTransform);

    return data.camera.combinedViewMatrix() * modelTransform;
}

<<<<<<< HEAD

=======
>>>>>>> 6e969794
void BasicVolumeRaycaster::renderExitPoints(
    const RenderData& data,
    ghoul::opengl::ProgramObject& program)
{
    program.setUniform("modelViewTransform", glm::mat4(modelViewTransform(data)));
    program.setUniform("projectionTransform", data.camera.projectionMatrix());

    // Cull front face
    glEnable(GL_CULL_FACE);
    glCullFace(GL_FRONT);

    // Render bounding geometry
    _boundingBox.render();

    // Restore defaults
    glCullFace(GL_BACK);
}

<<<<<<< HEAD

=======
>>>>>>> 6e969794
void BasicVolumeRaycaster::preRaycast(
    const RaycastData& data,
    ghoul::opengl::ProgramObject& program)
{
    if (!_volumeTexture || !_transferFunctionHandler) {
        return;
    }

    std::string stepSizeUniformName = "maxStepSize" + std::to_string(data.id);
    program.setUniform(stepSizeUniformName, _stepSize);

    std::string id = std::to_string(data.id);

    _tfUnit = std::make_unique<ghoul::opengl::TextureUnit>();
    _tfUnit->activate();
    _transferFunctionHandler->getTexture().bind();
    program.setUniform("transferFunction_" + id, _tfUnit->unitNumber());

    _textureUnit = std::make_unique<ghoul::opengl::TextureUnit>();
    _textureUnit->activate();
    _volumeTexture->bind();
    program.setUniform("volumeTexture_" + id, _textureUnit->unitNumber());

    program.setUniform("gridType_" + id, static_cast<int>(_gridType));

    std::vector<glm::vec3> clipNormals = _clipPlanes->normals();
    std::vector<glm::vec2> clipOffsets = _clipPlanes->offsets();
    int nClips = static_cast<int>(clipNormals.size());

    program.setUniform("nClips_" + id, nClips);
    program.setUniform("clipNormals_" + id, clipNormals.data(), nClips);
    program.setUniform("clipOffsets_" + id, clipOffsets.data(), nClips);
    program.setUniform("opacity_" + id, _opacity);
    program.setUniform("rNormalization_" + id, _rNormalization);
    program.setUniform("rUpperBound_" + id, _rUpperBound);
}

<<<<<<< HEAD

=======
>>>>>>> 6e969794
void BasicVolumeRaycaster::postRaycast(const RaycastData&, ghoul::opengl::ProgramObject&)
{
    // For example: release texture units
    _textureUnit = nullptr;
    _tfUnit = nullptr;
}

bool BasicVolumeRaycaster::cameraIsInside(const RenderData& data,
                                          glm::vec3& localPosition)
{
    glm::vec4 modelPos =
        glm::inverse(modelViewTransform(data)) * glm::vec4(0.0, 0.0, 0.0, 1.0);

    localPosition = (glm::vec3(modelPos) + glm::vec3(0.5));

    return (localPosition.x > 0 && localPosition.x < 1 &&
            localPosition.y > 0 && localPosition.y < 1 &&
            localPosition.z > 0 && localPosition.z < 1);
}

std::string BasicVolumeRaycaster::getBoundsVsPath() const {
    return GlslBoundsVsPath;
}

std::string BasicVolumeRaycaster::getBoundsFsPath() const {
    return GlslBoundsFsPath;
}

std::string BasicVolumeRaycaster::getRaycastPath() const {
    return GlslRaycastPath;
}

std::string BasicVolumeRaycaster::getHelperPath() const {
    return GlslHelperPath;
}


void BasicVolumeRaycaster::setTransferFunctionHandler(
    std::shared_ptr<TransferFunctionHandler> transferFunctionHandler)
{
    _transferFunctionHandler = transferFunctionHandler;
}

void BasicVolumeRaycaster::setVolumeTexture(
    std::shared_ptr<ghoul::opengl::Texture> volumeTexture)
{
    _volumeTexture = volumeTexture;
}

std::shared_ptr<ghoul::opengl::Texture> BasicVolumeRaycaster::volumeTexture() const {
    return _volumeTexture;
}

void BasicVolumeRaycaster::setStepSize(float stepSize) {
    _stepSize = stepSize;
}

void BasicVolumeRaycaster::setOpacity(float opacity) {
    _opacity = opacity;
}

float BasicVolumeRaycaster::opacity() const {
    return _opacity;
}

void BasicVolumeRaycaster::setRNormalization(float rNormalization) {
    _rNormalization = rNormalization;
}

float BasicVolumeRaycaster::rNormalization() const {
    return _rNormalization;
}

void BasicVolumeRaycaster::setRUpperBound(float rUpperBound) {
    _rUpperBound = rUpperBound;
}

float BasicVolumeRaycaster::rUpperBound() const {
    return _rUpperBound;
}

VolumeGridType BasicVolumeRaycaster::gridType() const {
    return _gridType;
}

void BasicVolumeRaycaster::setGridType(VolumeGridType gridType) {
    _gridType = gridType;
}

void BasicVolumeRaycaster::setModelTransform(const glm::mat4 & transform) {
    _modelTransform = transform;
}

<<<<<<< HEAD

} // namespace volume
} // namespace openspace
=======
} // namespace openspace::volume
>>>>>>> 6e969794
<|MERGE_RESOLUTION|>--- conflicted
+++ resolved
@@ -26,6 +26,7 @@
 
 #include <ghoul/glm.h>
 #include <ghoul/opengl/ghoul_gl.h>
+#include <ghoul/filesystem/filesystem.h>
 #include <sstream>
 #include <ghoul/opengl/programobject.h>
 #include <ghoul/opengl/textureunit.h>
@@ -43,15 +44,9 @@
 namespace openspace::volume {
 
 BasicVolumeRaycaster::BasicVolumeRaycaster(
-<<<<<<< HEAD
     std::shared_ptr<ghoul::opengl::Texture> volumeTexture,
     std::shared_ptr<TransferFunctionHandler> transferFunctionHandler,
     std::shared_ptr<VolumeClipPlanes> clipPlanes)
-=======
-                                    std::shared_ptr<ghoul::opengl::Texture> volumeTexture,
-                                       std::shared_ptr<TransferFunction> transferFunction,
-                                             std::shared_ptr<VolumeClipPlanes> clipPlanes)
->>>>>>> 6e969794
     : _volumeTexture(volumeTexture)
     , _transferFunctionHandler(transferFunctionHandler)
     , _clipPlanes(clipPlanes)
@@ -68,10 +63,6 @@
     _boundingBox.initialize();
 }
 
-<<<<<<< HEAD
-
-=======
->>>>>>> 6e969794
 void BasicVolumeRaycaster::deinitialize() {}
 
 void BasicVolumeRaycaster::renderEntryPoints(
@@ -99,10 +90,6 @@
     return data.camera.combinedViewMatrix() * modelTransform;
 }
 
-<<<<<<< HEAD
-
-=======
->>>>>>> 6e969794
 void BasicVolumeRaycaster::renderExitPoints(
     const RenderData& data,
     ghoul::opengl::ProgramObject& program)
@@ -121,10 +108,6 @@
     glCullFace(GL_BACK);
 }
 
-<<<<<<< HEAD
-
-=======
->>>>>>> 6e969794
 void BasicVolumeRaycaster::preRaycast(
     const RaycastData& data,
     ghoul::opengl::ProgramObject& program)
@@ -162,10 +145,6 @@
     program.setUniform("rUpperBound_" + id, _rUpperBound);
 }
 
-<<<<<<< HEAD
-
-=======
->>>>>>> 6e969794
 void BasicVolumeRaycaster::postRaycast(const RaycastData&, ghoul::opengl::ProgramObject&)
 {
     // For example: release texture units
@@ -187,19 +166,19 @@
 }
 
 std::string BasicVolumeRaycaster::getBoundsVsPath() const {
-    return GlslBoundsVsPath;
+    return absPath(GlslBoundsVsPath);
 }
 
 std::string BasicVolumeRaycaster::getBoundsFsPath() const {
-    return GlslBoundsFsPath;
+    return absPath(GlslBoundsFsPath);
 }
 
 std::string BasicVolumeRaycaster::getRaycastPath() const {
-    return GlslRaycastPath;
+    return absPath(GlslRaycastPath);
 }
 
 std::string BasicVolumeRaycaster::getHelperPath() const {
-    return GlslHelperPath;
+    return absPath(GlslHelperPath);
 }
 
 
@@ -259,10 +238,5 @@
     _modelTransform = transform;
 }
 
-<<<<<<< HEAD
-
-} // namespace volume
-} // namespace openspace
-=======
-} // namespace openspace::volume
->>>>>>> 6e969794
+
+} // namespace openspace::volume