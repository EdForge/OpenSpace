--- conflicted
+++ resolved
@@ -41,11 +41,10 @@
     std::string extension;
     bool isFinished;
     int id;
-std::string parent;
+	std::string parent;
 };
 
 struct Metadata {
-<<<<<<< HEAD
 	int id;
 	std::string path;
 	std::string parent;
@@ -55,16 +54,6 @@
 	glm::vec2 spatialScale;
 	std::string scaleVariable;
 	std::shared_ptr<KameleonWrapper> kw;
-=======
-    int id;
-    std::string path;
-    std::string parent;
-    std::string frame;
-    glm::vec4 offset;
-    glm::vec4 scale;
-    std::string scaleVariable;
-    std::shared_ptr<KameleonWrapper> kw;
->>>>>>> 2701d483
 };
 
 struct MetadataFuture {
