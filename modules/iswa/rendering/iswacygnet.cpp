--- conflicted
+++ resolved
@@ -112,14 +112,10 @@
     _textures.push_back(nullptr);
     
     if(!_data->groupName.empty()){
-<<<<<<< HEAD
         _groupEvent = IswaManager::ref().groupEvent(_data->groupName, _type);
         _group = IswaManager::ref().registerToGroup(_data->groupName, _type);
         std::cout << "Register groupEvent: " << (_groupEvent != nullptr) << std::endl;
         std::cout << "Register group: " << (_group != nullptr) << std::endl;
-=======
-        _group = IswaManager::ref().registerToGroup(_data->groupName, _type, this);
->>>>>>> e3c10933
     }
     
     initializeTime();
