--- conflicted
+++ resolved
@@ -92,8 +92,8 @@
 }
 
 bool RenderableConstellationBounds::initialize() {
-    RenderEngine* renderEngine = OsEng.renderEngine();
-    _program = renderEngine->buildRenderProgram("ConstellationBounds",
+    RenderEngine& renderEngine = OsEng.renderEngine();
+    _program = renderEngine.buildRenderProgram("ConstellationBounds",
         "${MODULE_BASE}/shaders/constellationbounds_vs.glsl",
         "${MODULE_BASE}/shaders/constellationbounds_fs.glsl");
 
@@ -142,15 +142,12 @@
 	glDeleteVertexArrays(1, &_vao);
 	_vao = 0;
 
-<<<<<<< HEAD
-	_program = nullptr;
-=======
-    RenderEngine* renderEngine = OsEng.renderEngine();
+    RenderEngine& renderEngine = OsEng.renderEngine();
     if (_program) {
-        renderEngine->removeRenderProgram(_program);
+        renderEngine.removeRenderProgram(_program);
         _program = nullptr;
     }
->>>>>>> 35765881
+
 	return true;
 }
 
@@ -187,14 +184,7 @@
 }
 
 void RenderableConstellationBounds::update(const UpdateData& data) {
-<<<<<<< HEAD
-	if (_program->isDirty())
-		_program->rebuildFromFile();
-
     _stateMatrix = SpiceManager::ref().positionTransformMatrix(
-=======
-	SpiceManager::ref().getPositionTransformMatrix(
->>>>>>> 35765881
 		_originReferenceFrame,
 		"GALACTIC",
 		data.time
