--- conflicted
+++ resolved
@@ -26,12 +26,8 @@
 
 in float vs_screenSpaceDepth;
 in vec2 vs_st;
-<<<<<<< HEAD
-in vec4 vs_positionScreenSpace;
 in vec4 vs_gPosition;
 in vec3 vs_gNormal;
-=======
->>>>>>> 3c213fae
 
 uniform sampler2D texture1;
 uniform bool additiveBlending;
@@ -57,7 +53,7 @@
     }
 
     // G-Buffer 
-    frag.gOtherData = vec4(diffuse.xyz, 1.0);
+    frag.gOtherData = vec4(frag.color.xyz, 1.0);
     frag.gPosition  = vs_gPosition;
     frag.gNormal    = vec4(vs_gNormal, 1.0);
     
