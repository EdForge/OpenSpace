/*****************************************************************************************
 *                                                                                       *
 * OpenSpace                                                                             *
 *                                                                                       *
 * Copyright (c) 2014-2020                                                               *
 *                                                                                       *
 * Permission is hereby granted, free of charge, to any person obtaining a copy of this  *
 * software and associated documentation files (the "Software"), to deal in the Software *
 * without restriction, including without limitation the rights to use, copy, modify,    *
 * merge, publish, distribute, sublicense, and/or sell copies of the Software, and to    *
 * permit persons to whom the Software is furnished to do so, subject to the following   *
 * conditions:                                                                           *
 *                                                                                       *
 * The above copyright notice and this permission notice shall be included in all copies *
 * or substantial portions of the Software.                                              *
 *                                                                                       *
 * THE SOFTWARE IS PROVIDED "AS IS", WITHOUT WARRANTY OF ANY KIND, EXPRESS OR IMPLIED,   *
 * INCLUDING BUT NOT LIMITED TO THE WARRANTIES OF MERCHANTABILITY, FITNESS FOR A         *
 * PARTICULAR PURPOSE AND NONINFRINGEMENT. IN NO EVENT SHALL THE AUTHORS OR COPYRIGHT    *
 * HOLDERS BE LIABLE FOR ANY CLAIM, DAMAGES OR OTHER LIABILITY, WHETHER IN AN ACTION OF  *
 * CONTRACT, TORT OR OTHERWISE, ARISING FROM, OUT OF OR IN CONNECTION WITH THE SOFTWARE  *
 * OR THE USE OR OTHER DEALINGS IN THE SOFTWARE.                                         *
 ****************************************************************************************/

/*****************************************************************************************
 * Modified parts of the code (4D texture mechanism, analytical transmittance etc)       *
 * from Eric Bruneton is used in the following code.                                     * 
 ****************************************************************************************/

 /**
 * Precomputed Atmospheric Scattering
 * Copyright (c) 2008 INRIA
 * All rights reserved.
 *
 * Redistribution and use in source and binary forms, with or without
 * modification, are permitted provided that the following conditions
 * are met:
 * 1. Redistributions of source code must retain the above copyright
 *    notice, this list of conditions and the following disclaimer.
 * 2. Redistributions in binary form must reproduce the above copyright
 *    notice, this list of conditions and the following disclaimer in the
 *    documentation and/or other materials provided with the distribution.
 * 3. Neither the name of the copyright holders nor the names of its
 *    contributors may be used to endorse or promote products derived from
 *    this software without specific prior written permission.
 *
 * THIS SOFTWARE IS PROVIDED BY THE COPYRIGHT HOLDERS AND CONTRIBUTORS "AS IS"
 * AND ANY EXPRESS OR IMPLIED WARRANTIES, INCLUDING, BUT NOT LIMITED TO, THE
 * IMPLIED WARRANTIES OF MERCHANTABILITY AND FITNESS FOR A PARTICULAR PURPOSE
 * ARE DISCLAIMED. IN NO EVENT SHALL THE COPYRIGHT OWNER OR CONTRIBUTORS BE
 * LIABLE FOR ANY DIRECT, INDIRECT, INCIDENTAL, SPECIAL, EXEMPLARY, OR
 * CONSEQUENTIAL DAMAGES (INCLUDING, BUT NOT LIMITED TO, PROCUREMENT OF
 * SUBSTITUTE GOODS OR SERVICES; LOSS OF USE, DATA, OR PROFITS; OR BUSINESS
 * INTERRUPTION) HOWEVER CAUSED AND ON ANY THEORY OF LIABILITY, WHETHER IN
 * CONTRACT, STRICT LIABILITY, OR TORT (INCLUDING NEGLIGENCE OR OTHERWISE)
 * ARISING IN ANY WAY OUT OF THE USE OF THIS SOFTWARE, EVEN IF ADVISED OF
 * THE POSSIBILITY OF SUCH DAMAGE.
 */


// Atmosphere Rendering Parameters 
uniform float Rg;
uniform float Rt;
uniform float AverageGroundReflectance;
uniform float groundRadianceEmittion;
uniform float HR;
uniform vec3 betaRayleigh;
//uniform float HO;
uniform vec3 betaOzoneExtinction;
uniform float HM;
uniform vec3 betaMieScattering;
uniform vec3 betaMieExtinction;
uniform float mieG;
uniform float sunRadiance;

uniform bool ozoneLayerEnabled;

uniform int TRANSMITTANCE_W;
uniform int TRANSMITTANCE_H;
uniform int SKY_W;
uniform int SKY_H;
uniform int OTHER_TEXTURES_W;
uniform int OTHER_TEXTURES_H;
uniform int SAMPLES_R;
uniform int SAMPLES_MU;
uniform int SAMPLES_MU_S;
uniform int SAMPLES_NU;

const float ATM_EPSILON = 1.0;

// Integration steps
const int TRANSMITTANCE_STEPS = 500;
const int INSCATTER_INTEGRAL_SAMPLES = 50;
const int IRRADIANCE_INTEGRAL_SAMPLES = 32;
const int INSCATTER_SPHERICAL_INTEGRAL_SAMPLES = 16;

const float M_PI = 3.141592657;

uniform sampler2D transmittanceTexture;

float Rg2    = Rg * Rg;
float Rt2    = Rt * Rt;
float H      = sqrt(Rt2 - Rg2);
float H2     = Rt2 - Rg2;
float invSamplesMu = 1.0f / float(SAMPLES_MU);
float invSamplesR = 1.0f / float(SAMPLES_R);
float invSamplesMuS = 1.0f / float(SAMPLES_MU_S);
float invSamplesNu = 1.0f / float(SAMPLES_NU);
float RtMinusRg = float(Rt - Rg);
float invRtMinusRg = 1.0f / RtMinusRg;

float opticalDepth(const float localH, const float r, const float mu, const float d) {
  float invH = 1.0/localH;
  float a    = sqrt((0.5 * invH)*r);
  vec2 a01   = a*vec2(mu, mu + d / r);
  vec2 a01s  = sign(a01);
  vec2 a01sq = a01*a01;
  float x    = a01s.y > a01s.x ? exp(a01sq.x) : 0.0;
  vec2 y     = a01s / (2.3193*abs(a01) + sqrt(1.52*a01sq + 4.0)) * vec2(1.0, exp(-d*invH*(d/(2.0*r)+mu)));
  return sqrt((6.2831*H)*r) * exp((Rg-r)*invH) * (x + dot(y, vec2(1.0, -1.0)));
}

vec3 analyticTransmittance(const float r, const float mu, const float d) {
  if (ozoneLayerEnabled) {
<<<<<<< HEAD
    return exp(
      -(betaRayleigh + betaOzoneExtinction) * opticalDepth(HR, r, mu, d) - 
        betaMieExtinction * opticalDepth(HM, r, mu, d)
        );
  } else {
=======
    return exp(-betaRayleigh * opticalDepth(HR, r, mu, d) -
             betaOzoneExtinction * (0.0000006) * opticalDepth(HO, r, mu, d) -
             betaMieExtinction * opticalDepth(HM, r, mu, d));
  }
  else {
>>>>>>> 46440584
    return exp(-betaRayleigh * opticalDepth(HR, r, mu, d) -
               betaMieExtinction * opticalDepth(HM, r, mu, d));
  }
}

vec3 irradiance(sampler2D sampler, const float r, const float muSun) {
  float u_r     = (r - Rg) * invRtMinusRg;
  float u_muSun = (muSun + 0.2) / (1.0 + 0.2);
  return texture(sampler, vec2(u_muSun, u_r)).rgb;
}


//================================================//
//=============== General Functions ==============//
//================================================//
// In the following shaders r (altitude) is the length of vector/position x in the
// atmosphere (or on the top of it when considering an observer in space),
// where the light is comming from the opposite direction of the view direction,
// here the vector v or viewDirection.
// Rg is the planet radius and Rt the atmosphere radius.

//--- Calculate the distance of the ray starting at x (height r)
// until the planet's ground or top of atmosphere. ---
// r := || vec(x) || e [0, Rt]
// mu := cosine of the zeith angle of vec(v). Or mu = (vec(x) * vec(v))/r 
float rayDistance(const float r, const float mu) {
  // The light ray starting at the observer in/on the atmosphere can
  // have to possible end points: the top of the atmosphere or the
  // planet ground. So the shortest path is the one we are looking for,
  // otherwise we may be passing through the ground.
  
  // cosine law
  float atmRadiusEps = Rt + ATM_EPSILON;
  float rayDistanceAtmosphere = -r * mu +
    sqrt(r * r * (mu * mu - 1.0f) + atmRadiusEps * atmRadiusEps); 
  float delta = r * r * (mu * mu - 1.0f) + Rg * Rg;

  // Ray may be hitting ground
  if (delta >= 0.0f) {
    float rayDistanceGround = -r * mu - sqrt(delta);
    if (rayDistanceGround >= 0.0f) {
      return min(rayDistanceAtmosphere, rayDistanceGround);
    }
  }
  return rayDistanceAtmosphere;
}

//-- Given the window's fragment coordinates, for a defined
// viewport, gives back the interpolated r e [Rg, Rt] and
// mu e [-1, 1] --
// r := height of starting point vect(x)
// mu := cosine of the zeith angle of vec(v). Or mu = (vec(x) * vec(v))/r
void unmappingRAndMu(out float r, out float mu) {
  float u_mu  = gl_FragCoord.x / float(TRANSMITTANCE_W);
  float u_r   = gl_FragCoord.y / float(TRANSMITTANCE_H);
  
  // In the paper u_r^2 = (r^2-Rg^2)/(Rt^2-Rg^2)
  // So, extracting r from u_r in the above equation:
  //r  = sqrt( Rg * Rg + (u_r * u_r) * (Rt * Rt - Rg * Rg) );
  r  = Rg + (u_r * u_r) * RtMinusRg;
  
  // In the paper the Bruneton suggest mu = dot(v,x)/||x|| with ||v|| = 1.0
  // Later he proposes u_mu = (1-exp(-3mu-0.6))/(1-exp(-3.6))
  // But the below one is better. See Colliene.
  // One must remember that mu is defined from 0 to PI/2 + epsillon. 
  mu = -0.15f + tan(1.5f * u_mu) / tan(1.5f) * (1.0f + 0.15f);
}

//-- Given the windows's fragment coordinates, for a defined view port,
// gives back the interpolated r e [Rg, Rt] and muSun e [-1, 1] --
// r := height of starting point vect(x)
// muSun := cosine of the zeith angle of vec(s). Or muSun = (vec(s) * vec(v))
void unmappingRAndMuSun(out float r, out float muSun) {
  // See Bruneton and Colliene to understand the mapping.
  muSun = -0.2f + (gl_FragCoord.x - 0.5f) / (float(OTHER_TEXTURES_W) - 1.0f) * (1.0f + 0.2f);
  //r  = Rg + (gl_FragCoord.y - 0.5f) / (float(OTHER_TEXTURES_H) - 1.0f) * (Rt - Rg);
  r  = Rg + (gl_FragCoord.y - 0.5f) / (float(OTHER_TEXTURES_H) ) * RtMinusRg;
}

//-- Given the windows's fragment coordinates, for a defined view port,
// gives back the interpolated r e [Rg, Rt] and muSun e [-1, 1] for the
// Irradiance deltaE texture table --
// r := height of starting point vect(x)
// muSun := cosine of the zeith angle of vec(s). Or muSun = (vec(s) * vec(v))
void unmappingRAndMuSunIrradiance(out float r, out float muSun) {
  // See Bruneton and Colliene to understand the mapping.
  muSun = -0.2f + (gl_FragCoord.x - 0.5f) / (float(SKY_W) - 1.0f) * (1.0f + 0.2f);
  r  = Rg + (gl_FragCoord.y - 0.5f) / (float(SKY_H) - 1.0f) * RtMinusRg;
}

//-- Given the windows's fragment coordinates, for a defined view port,
// gives back the interpolated r e [Rg, Rt] and mu, muSun amd nu e [-1, 1] --
// r := height of starting point vect(x)
// mu := cosine of the zeith angle of vec(v). Or mu = (vec(x) * vec(v))/r
// muSun := cosine of the zeith angle of vec(s). Or muSun = (vec(s) * vec(v))
// nu := cosone of the angle between vec(s) and vec(v)
// dhdH := it is a vec4. dhdH.x stores the dminT := Rt - r, dhdH.y stores the dH value (see paper),
// dhdH.z stores dminG := r - Rg and dhdH.w stores dh (see paper).
void unmappingMuMuSunNu(const float r, vec4 dhdH, out float mu, out float muSun, out float nu) {
  // Window coordinates of pixel (uncentering also)
  float fragmentX = gl_FragCoord.x - 0.5f;
  float fragmentY = gl_FragCoord.y - 0.5f;

  // Pre-calculations
  //float Rg2 = Rg * Rg;
  //float Rt2 = Rt * Rt;
  float r2  = r * r;
  
  float halfSAMPLE_MU = float(SAMPLES_MU) / 2.0f;
  // If the (vec(x) dot vec(v))/r is negative, i.e.,
  // the light ray has great probability to touch
  // the ground, we obtain mu considering the geometry
  // of the ground
  if (fragmentY < halfSAMPLE_MU) {
    float ud = 1.0f - (fragmentY / (halfSAMPLE_MU - 1.0f));
    float d  = min(max(dhdH.z, ud * dhdH.w), dhdH.w * 0.999);
    // cosine law: Rg^2 = r^2 + d^2 - 2rdcos(pi-theta)
    // where cosine(theta) = mu
    mu = (Rg2 - r2 - d * d) / (2.0 * r * d);
    // We can't handle a ray inside the planet, i.e.,
    // when r ~ Rg, so we check against it.
    // If that is the case, we approximate to
    // a ray touching the ground.
    // cosine(pi-theta) = dh/r = sqrt(r^2-Rg^2)
    // cosine(theta) = - sqrt(1 - Rg^2/r^2)
    mu = min(mu, -sqrt(1.0 - (Rg2 / r2)) - 0.001);
  }
  // The light ray is touching the atmosphere and
  // not the ground
  else {
    float d = (fragmentY - halfSAMPLE_MU) / (halfSAMPLE_MU - 1.0f);
    d = min(max(dhdH.x, d * dhdH.y), dhdH.y * 0.999);
    // cosine law: Rt^2 = r^2 + d^2 - 2rdcos(pi-theta)
    // whre cosine(theta) = mu
    mu = (Rt2 - r2 - d * d) / (2.0f * r * d);
  }
  
  float modValueMuSun = mod(fragmentX, float(SAMPLES_MU_S)) / (float(SAMPLES_MU_S) - 1.0f);
  // The following mapping is different from the paper. See Colliene for an details.
  muSun = tan((2.0f * modValueMuSun - 1.0f + 0.26f) * 1.1f) / tan(1.26f * 1.1f);
  nu = -1.0f + floor(fragmentX / float(SAMPLES_MU_S)) / (float(SAMPLES_NU) - 1.0f) * 2.0f;
}


//-- Function to access the transmittance texture. Given r
// and mu, returns the transmittance of a ray starting at vec(x),
// height r, and direction vec(v), mu, and length until it hits
// the ground or the top of atmosphere. --
// r := height of starting point vect(x)
// mu := cosine of the zeith angle of vec(v). Or mu = (vec(x) * vec(v))/r
vec3 transmittanceLUT(const float r, const float mu) {
  // Given the position x (here the altitude r) and the view
  // angle v (here the cosine(v)= mu), we map this
  float u_r  = sqrt((r - Rg) * invRtMinusRg);
  //float u_r  = sqrt((r*r - Rg*Rg) / (Rt*Rt - Rg*Rg));
  // See Colliene to understand the different mapping.
  float u_mu = atan((mu + 0.15f) / (1.0f + 0.15f) * tan(1.5f)) / 1.5f;
  
  return texture(transmittanceTexture, vec2(u_mu, u_r)).rgb;
}

// -- Given a position r and direction mu, calculates de transmittance
// along the ray with length d. This function uses the propriety
// of Transmittance: T(a,b) = TableT(a,v)/TableT(b, v) --
// r := height of starting point vect(x)
// mu := cosine of the zeith angle of vec(v). Or mu = (vec(x) * vec(v))/r
vec3 transmittance(const float r, const float mu, const float d) {
  // Here we use the transmittance property: T(x,v) = T(x,d)*T(d,v)
  // to, given a distance d, calculates that transmittance along
  // that distance starting in x (hight r): T(x,d) = T(x,v)/T(d,v).
  // 
  // From cosine law: c^2 = a^2 + b^2 - 2*a*b*cos(ab)
  float ri = sqrt(d * d  + r * r + 2.0 * r * d * mu);
  // mu_i = (vec(d) dot vec(v)) / r_i
  //      = ((vec(x) + vec(d-x)) dot vec(v))/ r_i
  //      = (r*mu + d) / r_i
  float mui = (d + r * mu) / ri;

  // It's important to remember that we calculate the Transmittance
  // table only for zenith angles between 0 and pi/2+episilon.
  // Then, if mu < 0.0, we just need to invert the view direction
  // and the start and end points between them, i.e., if
  // x --> x0, then x0-->x.
  // Also, let's use the property: T(a,c) = T(a,b)*T(b,c)
  // Because T(a,c) and T(b,c) are already in the table T,
  // T(a,b) = T(a,c)/T(b,c).
  if (mu > 0.0f) {
    return min(transmittanceLUT(r, mu) / 
               transmittanceLUT(ri, mui), 1.0f);
  }
  else {
    return min(transmittanceLUT(ri, -mui) / 
               transmittanceLUT(r, -mu), 1.0f);
  }
}

// -- Calculates Rayleigh phase function given the
// scattering cosine angle mu --
// mu := cosine of the zeith angle of vec(v). Or mu = (vec(x) * vec(v))/r
float rayleighPhaseFunction(const float mu) {
    //return (3.0f / (16.0f * M_PI)) * (1.0f + mu * mu);
    return 0.0596831036 * (1.0f + mu * mu);
}

// -- Calculates Mie phase function given the
// scattering cosine angle mu --
// mu := cosine of the zeith angle of vec(v). Or mu = (vec(x) * vec(v))/r
float miePhaseFunction(const float mu) {
  //return (3.0f / (8.0f * M_PI)) * 
  //      ( ( (1.0f - (mieG * mieG) ) * (1.0f + mu * mu) ) / 
  //      ( (2.0f + mieG * mieG) *
  //        pow(1.0f + mieG * mieG - 2.0f * mieG * mu, 3.0f/2.0f) ) );
  // return 1.5f * 1.0f / (4.0f * M_PI) * (1.0f - mieG * mieG) *
  //   pow(1.0f + (mieG * mieG) - 2.0f * mieG * mu, -3.0f/2.0f) * (1.0f + mu * mu) / (2.0f + mieG*mieG);

  float mieG2 = mieG * mieG;
  return 0.1193662072 * (1.0f - mieG2) *
    pow(1.0f + mieG2 - 2.0f * mieG * mu, -1.5f) * (1.0f + mu * mu) / (2.0f + mieG2);
  }

// -- Given the height rm view-zenith angle (cosine) mu,
// sun-zenith angle (cosine) muSun and the angle (cosine)
// between the vec(s) and vec(v), nu, we access the 3D textures
// and interpolate between them (r) to find the value for the
// 4D texture. --
// r := height of starting point vect(x)
// mu := cosine of the zeith angle of vec(v). Or mu = (vec(x) * vec(v))/r
// muSun := cosine of the zeith angle of vec(s). Or muSun = (vec(s) * vec(v))
// nu := cosine of the angle between vec(s) and vec(v)
vec4 texture4D(sampler3D table, const float r, const float mu, 
                const float muSun, const float nu)
{
  //float Rg2    = Rg * Rg;
  //float Rt2    = Rt * Rt;
  float r2     = r * r;
  //float H      = sqrt(Rt2 - Rg2);
  float rho    = sqrt(r2 - Rg2);
  float rmu    = r * mu;
  float delta  = rmu * rmu - r2 + Rg2;
  //float invSamplesMu = 1.0f / float(SAMPLES_MU);
  //float invSamplesR = 1.0f / float(SAMPLES_R);
  //float invSamplesMuS = 1.0f / float(SAMPLES_MU_S);
  //float invSamplesNu = 1.0f / float(SAMPLES_NU);
  // vec4 cst     = rmu < 0.0f && delta > 0.0f ?
  //   vec4(1.0f, 0.0f, 0.0f, 0.5f - 0.5f / float(SAMPLES_MU)) :
  //   vec4(-1.0f, H * H, H, 0.5f + 0.5f / float(SAMPLES_MU));

  vec4 cst     = rmu < 0.0f && delta > 0.0f ?
    vec4(1.0f, 0.0f, 0.0f, 0.5f - 0.5f * invSamplesMu) :
    vec4(-1.0f, H2, H, 0.5f + 0.5f * invSamplesMu);

  //float u_r    = 0.5f / float(SAMPLES_R) + rho / H * (1.0f - 1.0f / float(SAMPLES_R));
  float u_r    = 0.5f * invSamplesR + rho / H * (1.0f - invSamplesR);
  //float u_mu   = cst.w + (rmu * cst.x + sqrt(delta + cst.y)) / (rho + cst.z) * (0.5f - 1.0f / float(SAMPLES_MU));
  float u_mu   = cst.w + (rmu * cst.x + sqrt(delta + cst.y)) / (rho + cst.z) * (0.5f - invSamplesMu);
  // float u_mu_s = 0.5f / float(SAMPLES_MU_S) +
  //   (atan(max(muSun, -0.1975) * tan(1.26f * 1.1f)) / 1.1f + (1.0f - 0.26f)) * 0.5f * (1.0f - 1.0f / float(SAMPLES_MU_S));
  float u_mu_s = 0.5f * invSamplesMuS +
    (atan(max(muSun, -0.1975) * tan(1.386f)) * 0.9090909090909090 + (0.74f)) * 0.5f * (1.0f - invSamplesMuS);
  float lerp = (nu + 1.0f) / 2.0f * (float(SAMPLES_NU) - 1.0f);
  float u_nu = floor(lerp);
  lerp = lerp - u_nu;

  // return texture(table, vec3((u_nu + u_mu_s) / float(SAMPLES_NU), u_mu, u_r)) * (1.0f - lerp) +
  //   texture(table, vec3((u_nu + u_mu_s + 1.0f) / float(SAMPLES_NU), u_mu, u_r)) * lerp;
  
  return texture(table, vec3((u_nu + u_mu_s) * invSamplesNu, u_mu, u_r)) * (1.0f - lerp) +
    texture(table, vec3((u_nu + u_mu_s + 1.0f) * invSamplesNu, u_mu, u_r)) * lerp;
}

// -- Given the irradiance texture table, the cosine of zenith sun vector
// and the height of the observer (ray's stating point x), calculates the
// mapping for u_r and u_muSun and returns the value in the LUT. --
// lut   := OpenGL texture2D sampler (the irradiance texture deltaE)
// muSun := cosine of the zeith angle of vec(s). Or muSun = (vec(s) * vec(v))
// r     := height of starting point vect(x)
vec3 irradianceLUT(sampler2D lut, const float muSun, const float r) {
  // See Bruneton paper and Coliene to understand the mapping
  float u_muSun = (muSun + 0.2f) / (1.0f + 0.2f);
  float u_r     = (r - Rg) * invRtMinusRg;
  return texture(lut, vec2(u_muSun, u_r)).rgb;
}<|MERGE_RESOLUTION|>--- conflicted
+++ resolved
@@ -122,19 +122,11 @@
 
 vec3 analyticTransmittance(const float r, const float mu, const float d) {
   if (ozoneLayerEnabled) {
-<<<<<<< HEAD
     return exp(
       -(betaRayleigh + betaOzoneExtinction) * opticalDepth(HR, r, mu, d) - 
         betaMieExtinction * opticalDepth(HM, r, mu, d)
         );
   } else {
-=======
-    return exp(-betaRayleigh * opticalDepth(HR, r, mu, d) -
-             betaOzoneExtinction * (0.0000006) * opticalDepth(HO, r, mu, d) -
-             betaMieExtinction * opticalDepth(HM, r, mu, d));
-  }
-  else {
->>>>>>> 46440584
     return exp(-betaRayleigh * opticalDepth(HR, r, mu, d) -
                betaMieExtinction * opticalDepth(HM, r, mu, d));
   }
