--- conflicted
+++ resolved
@@ -79,17 +79,9 @@
   vec3 opDepth = vec3(0.0);
   
   if (ozoneLayerEnabled) {
-<<<<<<< HEAD
     opDepth = (betaMieExtinction * opticalDepth(r, muSun, HM)) +
               ((betaRayleigh + betaOzoneExtinction) * opticalDepth(r, muSun, HR));
   } else {
-=======
-    opDepth = betaOzoneExtinction * (0.0000006) * opticalDepth(r, muSun, HO) + 
-    betaMieExtinction * opticalDepth(r, muSun, HM) +
-    betaRayleigh * opticalDepth(r, muSun, HR);
-  }
-  else {
->>>>>>> 46440584
     opDepth = betaMieExtinction * opticalDepth(r, muSun, HM) + 
               betaRayleigh * opticalDepth(r, muSun, HR);
   }
