/*****************************************************************************************
 *                                                                                       *
 * OpenSpace                                                                             *
 *                                                                                       *
 * Copyright (c) 2014-2020                                                               *
 *                                                                                       *
 * Permission is hereby granted, free of charge, to any person obtaining a copy of this  *
 * software and associated documentation files (the "Software"), to deal in the Software *
 * without restriction, including without limitation the rights to use, copy, modify,    *
 * merge, publish, distribute, sublicense, and/or sell copies of the Software, and to    *
 * permit persons to whom the Software is furnished to do so, subject to the following   *
 * conditions:                                                                           *
 *                                                                                       *
 * The above copyright notice and this permission notice shall be included in all copies *
 * or substantial portions of the Software.                                              *
 *                                                                                       *
 * THE SOFTWARE IS PROVIDED "AS IS", WITHOUT WARRANTY OF ANY KIND, EXPRESS OR IMPLIED,   *
 * INCLUDING BUT NOT LIMITED TO THE WARRANTIES OF MERCHANTABILITY, FITNESS FOR A         *
 * PARTICULAR PURPOSE AND NONINFRINGEMENT. IN NO EVENT SHALL THE AUTHORS OR COPYRIGHT    *
 * HOLDERS BE LIABLE FOR ANY CLAIM, DAMAGES OR OTHER LIABILITY, WHETHER IN AN ACTION OF  *
 * CONTRACT, TORT OR OTHERWISE, ARISING FROM, OUT OF OR IN CONNECTION WITH THE SOFTWARE  *
 * OR THE USE OR OTHER DEALINGS IN THE SOFTWARE.                                         *
 ****************************************************************************************/
#version __CONTEXT__

#include "atmosphere_common.glsl"

layout(location = 0) out vec4 renderTarget1;
layout(location = 1) out vec4 renderTarget2;

uniform float r;
uniform vec4 dhdH;

//uniform sampler2D transmittanceTexture;

void integrand(const float r, const float mu, const float muSun, const float nu, 
                const float y, out vec3 S_R, out vec3 S_M) {
  // The integral's integrand is the single inscattering radiance:
  // S[L0] = P_M*S_M[L0] + P_R*S_R[L0]
  // where S_M[L0] = T*(betaMScattering * exp(-h/H_M))*L0 and
  // S_R[L0] = T*(betaRScattering * exp(-h/H_R))*L0.
  // T = transmittance.
  // One must remember that because the occlusion on L0, the integrand
  // here will be equal to 0 in that cases.
  // Also it is important to remember that the phase function for the
  // Rayleigh and Mie scattering are added during the rendering time
  // to increase the angular precision
  S_R = vec3(0.0);
  S_M = vec3(0.0);
  
  // cosine law
  float ri = max(sqrt(r * r + y * y + 2.0 * r * mu * y), Rg);
  
  // Considering the Sun as a parallel light source,
  // thew vector s_i = s.
  // So muSun_i = (vec(y_i) dot vec(s))/r_i = ((vec(x) + vec(yi-x)) dot vec(s))/r_i
  // muSun_i = (vec(x) dot vec(s) + vec(yi-x) dot vec(s))/r_i = (r*muSun + yi*nu)/r_i
  float muSun_i = (nu * y + muSun * r) / ri;

  // If the muSun_i is smaller than the angle to horizon (no sun radiance
  // hitting the point y), we return S_R = S_M = 0.0f.
  if (muSun_i >= -sqrt(1.0 - Rg * Rg / (ri * ri))) {
    // It's the transmittance from the point y (ri) to the top of atmosphere
    // in direction of the sun (muSun_i) and the transmittance from the observer
    // at x (r) to y (ri).
    vec3 transmittanceY = transmittance(r, mu, y) * transmittanceLUT(ri, muSun_i);
    // exp(-h/H)*T(x,v)
<<<<<<< HEAD
    S_R = exp( -(ri - Rg) / HR ) * transmittanceY;
    S_M = exp( -(ri - Rg) / HM ) * transmittanceY;
=======
    if (ozoneLayerEnabled) {
      S_R = (exp(-(ri - Rg) / HO) + exp( -(ri - Rg) / HR )) * transmittanceY;
      S_M = exp( -(ri - Rg) / HM ) * transmittanceY;
    }
    else {
      S_R = exp( -(ri - Rg) / HR ) * transmittanceY;
      S_M = exp( -(ri - Rg) / HM ) * transmittanceY;
    }
>>>>>>> 46440584
    // The L0 (sun radiance) is added in real-time.
  }
}

void inscatter(const float r, const float mu, const float muSun, const float nu,
               out vec3 S_R, out vec3 S_M) {
  // Let's calculate S_M and S_R by integration along the eye ray path inside
  // the atmosphere, given a position r, a view angle (cosine) mu, a sun
  // position angle (cosine) muSun, and the angle (cosine) between the sun position
  // and the view direction, nu.
  // Integrating using the Trapezoidal rule:
  // Integral(f(y)dy)(from a to b) = (b-a)/2n_steps*(Sum(f(y_i+1)+f(y_i)))
  S_R = vec3(0.0f);
  S_M = vec3(0.0f);
  float rayDist = rayDistance(r, mu);
  float dy =  rayDist / float(INSCATTER_INTEGRAL_SAMPLES);
  float yi = 0.0f;
  vec3 S_Ri;
  vec3 S_Mi;
  integrand(r, mu, muSun, nu, 0.0, S_Ri, S_Mi);
  for (int i = 1; i <= INSCATTER_INTEGRAL_SAMPLES; ++i) {
    float yj = float(i) * dy;
    vec3 S_Rj;
    vec3 S_Mj;
    integrand(r, mu, muSun, nu, yj, S_Rj, S_Mj);
    S_R += (S_Ri + S_Rj);
    S_M += (S_Mi + S_Mj);
    yi = yj;
    S_Ri = S_Rj;
    S_Mi = S_Mj;
  }
  S_R *= betaRayleigh * (rayDist / (2.0f * float(INSCATTER_INTEGRAL_SAMPLES)));
  S_M *= betaMieScattering * (rayDist / (2.0f * float(INSCATTER_INTEGRAL_SAMPLES)));
}

void main(void) {
  vec3 S_R; // First Order Rayleigh InScattering 
  vec3 S_M; // First Order Mie InScattering
  float mu, muSun, nu; // parametrization angles

  // From the layer interpolation (see C++ code for layer to r)
  // and the textures parameters (uv), we unmapping mu, muSun and nu.
  unmappingMuMuSunNu(r, dhdH, mu, muSun, nu);
  
  // Here we calculate the single inScattered light.
  // Because this is a single inscattering, the light
  // that arrives at a point y in the path from the
  // eye to the infinity (top of atmosphere or planet's
  // ground), comes only from the light source, i.e., the
  // sun. So, the there is no need to integrate over the
  // whole solid angle (4pi), we need only to consider
  // the Sun position (cosine of sun pos = muSun).
  // Then, following the paper notation:
  // S[L] = P_R*S_R[L0] + P_M*S_M[L0] + S[L*]
  // For single inscattering only:
  // S[L0] = P_R*S_R[L0] + P_M*S_M[L0]
  // In order to save memory, we just store the red component
  // of S_M[L0], and later we use the proportionality rule
  // to calcule the other components.
  inscatter(r, mu, muSun, nu, S_R, S_M);
  renderTarget1 = vec4(S_R, 1.0);
  renderTarget2 = vec4(S_M, 1.0);
}<|MERGE_RESOLUTION|>--- conflicted
+++ resolved
@@ -65,19 +65,8 @@
     // at x (r) to y (ri).
     vec3 transmittanceY = transmittance(r, mu, y) * transmittanceLUT(ri, muSun_i);
     // exp(-h/H)*T(x,v)
-<<<<<<< HEAD
     S_R = exp( -(ri - Rg) / HR ) * transmittanceY;
     S_M = exp( -(ri - Rg) / HM ) * transmittanceY;
-=======
-    if (ozoneLayerEnabled) {
-      S_R = (exp(-(ri - Rg) / HO) + exp( -(ri - Rg) / HR )) * transmittanceY;
-      S_M = exp( -(ri - Rg) / HM ) * transmittanceY;
-    }
-    else {
-      S_R = exp( -(ri - Rg) / HR ) * transmittanceY;
-      S_M = exp( -(ri - Rg) / HM ) * transmittanceY;
-    }
->>>>>>> 46440584
     // The L0 (sun radiance) is added in real-time.
   }
 }
