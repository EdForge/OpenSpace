--- conflicted
+++ resolved
@@ -1,4 +1,4 @@
-﻿/*****************************************************************************************
+/*****************************************************************************************
  *                                                                                       *
  * OpenSpace                                                                             *
  *                                                                                       *
@@ -100,17 +100,9 @@
     virtual void update(const UpdateData& data) override;
     virtual void render(const RenderData& data, RendererTasks& tasks);
 
-<<<<<<< HEAD
     Selector getSelector();
     TspType getTspType();
     AtlasType getAtlasType();
-=======
-    //virtual void preResolve(ghoul::opengl::ProgramObject* program) override;
-    //virtual std::string getHeaderPath() override;
-    //virtual std::string getHelperPath() override;
-    //virtual std::vector<ghoul::opengl::Texture*> getTextures() override;
-    //virtual std::vector<unsigned int> getBuffers() override;
->>>>>>> 4c2f7222
 
 private:
     double _time;
