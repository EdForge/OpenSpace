--- conflicted
+++ resolved
@@ -1,4 +1,4 @@
-﻿/*****************************************************************************************
+/*****************************************************************************************
  *                                                                                       *
  * OpenSpace                                                                             *
  *                                                                                       *
@@ -41,7 +41,6 @@
 class TSP {
 public:
     struct Header {
-<<<<<<< HEAD
         size_t gridType_;
         size_t numOrigTimesteps_;
         size_t numTimesteps_;
@@ -51,18 +50,6 @@
         size_t xNumBricks_;
         size_t yNumBricks_;
         size_t zNumBricks_;
-=======
-        unsigned int gridType_;
-        unsigned int numOrigTimesteps_;
-        unsigned int numTimesteps_;
-        unsigned int xBrickDim_;
-        unsigned int yBrickDim_;
-        unsigned int zBrickDim_;
-        unsigned int xNumBricks_;
-        unsigned int yNumBricks_;
-        unsigned int zNumBricks_;
-
->>>>>>> 1fbb6c3e
     };
 
     enum NodeData {
@@ -84,13 +71,6 @@
     bool openFile();
 
     bool closeFile();
-<<<<<<< HEAD
-
-    bool openMemoryMap();
-
-    bool closeMemoryMap();
-=======
->>>>>>> 1fbb6c3e
 
     bool openMemoryMap();
 
@@ -140,10 +120,7 @@
 
     float getMaxError(NodeType type);
     float getMinError(NodeType type);
-<<<<<<< HEAD
 
-=======
->>>>>>> 1fbb6c3e
 protected:
     // Returns a list of the octree leaf nodes that a given input 
     // brick covers. If the input is already a leaf, the list will
