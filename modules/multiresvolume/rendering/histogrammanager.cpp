--- conflicted
+++ resolved
@@ -29,11 +29,6 @@
 #include <float.h>
 #include <math.h>
 #include <string.h>
-<<<<<<< HEAD
-#include <cassert>
-
-#include <modules/multiresvolume/rendering/histogrammanager.h>
-#include <openspace/util/histogram.h>
 
 #include <ghoul/logging/logmanager.h>
 #include <ghoul/fmt.h>
@@ -41,8 +36,6 @@
 namespace {
     constexpr const char* _loggerCat = "HistogramManager";
 } // namespace
-=======
->>>>>>> 737e8258
 
 namespace openspace {
 
