--- conflicted
+++ resolved
@@ -37,10 +37,7 @@
 #include <openspace/engine/openspaceengine.h>
 #include <openspace/engine/wrapper/windowwrapper.h>
 
-<<<<<<< HEAD
-#include <openspace/util/timemanager.h>
-=======
->>>>>>> 0159be72
+
 #include <openspace/util/spicemanager.h>
 #include <openspace/util/time.h>
 #include <openspace/util/updatestructures.h>
@@ -50,10 +47,6 @@
 #include <fstream>
 #include <iostream>
 #include <string>
-<<<<<<< HEAD
-=======
-//#define GET_VARIABLE_NAME(Variable) (#Variable)
->>>>>>> 0159be72
 
 namespace {
     const char* DefaultReferenceFrame = "GALACTIC";
@@ -122,13 +115,13 @@
 
 }
 
+RksmlRotation::~RksmlRotation() {}
+
 glm::dmat3 RksmlRotation::matrix(const Time& time) const {
     
     double currentTime = time.j2000Seconds();// * pow(10.0, 8.0);
 
-<<<<<<< HEAD
-RksmlRotation::~RksmlRotation() {}
-=======
+
     LERROR(fmt::format("current Time: '{}'", std::to_string(currentTime)));
 
     //double tt = 402555992.017; //00057 (middle of two frames)
@@ -138,16 +131,10 @@
     double radiansResult = 0.0;
     double radians1 = 0.0;
     double radians2 = 0.0;
->>>>>>> 0159be72
 
     double time1 = 0.0;
     double time2 = 0.0;
 
-<<<<<<< HEAD
-glm::dmat3 RksmlRotation::matrix(const Time& time) const {
-
-    return glm::dmat3(1.0);
-=======
 
     if (prevKeyframe != nullptr) 
     {
@@ -202,7 +189,7 @@
     }
 
     return rotMatrix;
->>>>>>> 0159be72
+
 }
 
 
@@ -228,67 +215,9 @@
         std::replace(fileName.begin(), fileName.end(), '\\', '/');
     
         //parse file
-<<<<<<< HEAD
-        //parseFile(fileName);
-    }
-    std::string testPath = path + "00048/rksml_playback_filt_eha.rksml";
-    parseFile(testPath);
-
-    //working
-    LERROR(fmt::format("LF DRIVE number of keyframes '{}'", std::to_string(LF_DRIVE_Timeline.nKeyframes())));
-    //LERROR(fmt::format("LF DRIVE number of keyframes '{}'", std::to_string(LF_STEER_Timeline.nKeyframes())));
-    //LERROR(fmt::format("LF DRIVE number of keyframes '{}'", std::to_string(LM_DRIVE_Timeline.nKeyframes())));
-    //LERROR(fmt::format("LF DRIVE number of keyframes '{}'", std::to_string(LR_DRIVE_Timeline.nKeyframes())));
-    //LERROR(fmt::format("LF DRIVE number of keyframes '{}'", std::to_string(LR_STEER_Timeline.nKeyframes())));
-    //LERROR(fmt::format("LF DRIVE number of keyframes '{}'", std::to_string(RF_DRIVE_Timeline.nKeyframes())));
-    //LERROR(fmt::format("LF DRIVE number of keyframes '{}'", std::to_string(RF_STEER_Timeline.nKeyframes())));
-    //LERROR(fmt::format("LF DRIVE number of keyframes '{}'", std::to_string(RM_DRIVE_Timeline.nKeyframes())));
-    //LERROR(fmt::format("LF DRIVE number of keyframes '{}'", std::to_string(RR_DRIVE_Timeline.nKeyframes())));
-    
-    double testTime = 401720200.625000;
-    const Keyframe<RksmlRotation::Node>* testNode0 = LF_DRIVE_Timeline.lastKeyframeBefore(testTime);
-    const Keyframe<RksmlRotation::Node>* testNode1 = LF_STEER_Timeline.lastKeyframeBefore(testTime);
-    const Keyframe<RksmlRotation::Node>* testNode2 = LM_DRIVE_Timeline.lastKeyframeBefore(testTime);
-    const Keyframe<RksmlRotation::Node>* testNode3 = LR_DRIVE_Timeline.lastKeyframeBefore(testTime);
-    const Keyframe<RksmlRotation::Node>* testNode4 = LR_STEER_Timeline.lastKeyframeBefore(testTime);
-    const Keyframe<RksmlRotation::Node>* testNode5 = RF_DRIVE_Timeline.lastKeyframeBefore(testTime);
-    const Keyframe<RksmlRotation::Node>* testNode6 = RF_STEER_Timeline.lastKeyframeBefore(testTime);
-    const Keyframe<RksmlRotation::Node>* testNode7 = RM_DRIVE_Timeline.lastKeyframeBefore(testTime);
-    const Keyframe<RksmlRotation::Node>* testNode8 = RR_DRIVE_Timeline.lastKeyframeBefore(testTime);
-    const Keyframe<RksmlRotation::Node>* testNode9 = RR_STEER_Timeline.lastKeyframeBefore(testTime);
-    const Keyframe<RksmlRotation::Node>* testNode10 = LEFT_BOGIE_Timeline.lastKeyframeBefore(testTime);
-    const Keyframe<RksmlRotation::Node>* testNode11 = LEFT_DIFFERENTIAL_Timeline.lastKeyframeBefore(testTime);
-    const Keyframe<RksmlRotation::Node>* testNode12 = RIGHT_BOGIE_Timeline.lastKeyframeBefore(testTime);
-    const Keyframe<RksmlRotation::Node>* testNode13 = RIGHT_DIFFERENTIAL_Timeline.lastKeyframeBefore(testTime);
-    const Keyframe<RksmlRotation::Node>* testNode14 = QUAT_C_Timeline.lastKeyframeBefore(testTime);
-    const Keyframe<RksmlRotation::Node>* testNode15 = QUAT_X_Timeline.lastKeyframeBefore(testTime);
-    const Keyframe<RksmlRotation::Node>* testNode16 = QUAT_Y_Timeline.lastKeyframeBefore(testTime);
-    const Keyframe<RksmlRotation::Node>* testNode17 = QUAT_Z_Timeline.lastKeyframeBefore(testTime);
-
-
-    double nextTime = 0;
-
-    //if (testNode) {
-    //    nextTime = testNode->timestamp;
-    //    LERROR(fmt::format("nextTime: '{}'", nextTime));
-    //}
-    //else 
-    //    LERROR(fmt::format("ingen testNode!!!!"));
-
-    LERROR(fmt::format("QUAT_C_Timeline name: '{}'", std::to_string(testNode14->data.frameName)));
-    LERROR(fmt::format("QUAT_C_Timeline rotvalue: '{}'", std::to_string(testNode14->data.rotValue)));
-    double angle = testNode14->data.rotValue;
-    glm::dmat3 rotationMatrix = glm::dmat3( cos(angle), -sin(angle), 0.0,
-                                            sin(angle), cos(angle), 0.0,
-                                            0.0,        0.0,        1.0);
-
-    LERROR(fmt::format("rotationMatrix     '{}'", rotationMatrix));
-
-
-=======
         parseFile(fileName);
     }
->>>>>>> 0159be72
+
 }
 
 void RksmlRotation::parseFile(std::string path) {
@@ -314,13 +243,7 @@
         {
             iss.clear();
             iss = std::istringstream(line);
-<<<<<<< HEAD
-
-
-
-=======
-            
->>>>>>> 0159be72
+
             //get first node tag
             std::getline(iss, trash, '<');
             std::getline(iss, tag, ' ');
@@ -339,31 +262,6 @@
                 std::getline(iss, unit,  '"');
                 std::getline(iss, trash, '>');
                 std::getline(iss, value, '<');
-
-<<<<<<< HEAD
-                //Send to new object with time to 
-                Node nodeObject;
-                nodeObject.frameName = name;
-                nodeObject.frameTime = atof(time.c_str());
-
-
-                //if *10^x is found
-                if (value.find('E') != std::string::npos)
-                {
-                    raised = value.substr(value.find('E') + 1, value.find('E') + 3 );
-                    value.erase(value.find('E'), value.length());
-                    val = atof(value.c_str());
-                    e = atof(raised.c_str());
-
-                    nodeObject.rotValue = val * pow(10.0, e); 
-                }
-                else 
-                    nodeObject.rotValue = atof(value.c_str());
-
-                std::string timelineObject = name + "_Timeline";
-
-                addTimelineObject(timelineObject, nodeObject);
-=======
                 //If moved to another file, if statement is not neccessary
                 if (name == std::to_string(_objectPart)) {     
                     Node nodeObject;
@@ -387,7 +285,6 @@
 
                     Object_Timeline.addKeyframe(nodeObject.frameTime, nodeObject);
                 }
->>>>>>> 0159be72
             }
             iss.clear();
             //trash = "";
@@ -395,77 +292,6 @@
         myfile.close();
     }
     else LERROR(fmt::format("never opened file")); 
-<<<<<<< HEAD
-}
-
-void RksmlRotation::addTimelineObject(std::string s, RksmlRotation::Node n)
-{
-
-    //Timeline<Node> const *ptr;
-    
-    //ptr = &LF_DRIVE_Timeline;
-    //change to case
-
-    if ( "LF_DRIVE_Timeline" == s) 
-        LF_DRIVE_Timeline.addKeyframe(n.frameTime, n);
-
-    else if ("LF_STEER_Timeline" == s) 
-        LF_STEER_Timeline.addKeyframe(n.frameTime, n);
-    
-    else if ("LM_DRIVE_Timeline" == s)     
-        LM_DRIVE_Timeline.addKeyframe(n.frameTime, n);
-    
-    else if ("LR_DRIVE_Timeline" == s) 
-        LR_DRIVE_Timeline.addKeyframe(n.frameTime, n);
-    
-    else if ("LR_STEER_Timeline" == s) 
-        LR_STEER_Timeline.addKeyframe(n.frameTime, n);
-    
-    else if ("RF_DRIVE_Timeline" == s) 
-        RF_DRIVE_Timeline.addKeyframe(n.frameTime, n);
-    
-    else if ("RF_STEER_Timeline" == s) 
-        RF_STEER_Timeline.addKeyframe(n.frameTime, n);
-    
-    else if ("RM_DRIVE_Timeline" == s) 
-        RM_DRIVE_Timeline.addKeyframe(n.frameTime, n);
-    
-    else if ("RR_DRIVE_Timeline" == s) 
-        RR_DRIVE_Timeline.addKeyframe(n.frameTime, n);
-    
-    else if ("RR_STEER_Timeline" == s) 
-        RR_STEER_Timeline.addKeyframe(n.frameTime, n);
-    
-    else if ("LEFT_BOGIE_Timeline" == s) 
-        LEFT_BOGIE_Timeline.addKeyframe(n.frameTime, n);
-    
-    else if ("LEFT_DIFFERENTIAL_Timeline" == s) 
-        LEFT_DIFFERENTIAL_Timeline.addKeyframe(n.frameTime, n);
-    
-    else if ("RIGHT_BOGIE_Timeline" == s) 
-        RIGHT_BOGIE_Timeline.addKeyframe(n.frameTime, n);
-    
-    else if ("RIGHT_DIFFERENTIAL_Timeline" == s) 
-        RIGHT_DIFFERENTIAL_Timeline.addKeyframe(n.frameTime, n);
-    
-    else if ("QUAT_C_Timeline" == s) 
-        QUAT_C_Timeline.addKeyframe(n.frameTime, n);
-    
-    else if ("QUAT_X_Timeline" == s) 
-        QUAT_X_Timeline.addKeyframe(n.frameTime, n);
-    
-    else if ("QUAT_Y_Timeline" == s) 
-        QUAT_Y_Timeline.addKeyframe(n.frameTime, n);
-    
-    else if("QUAT_Z_Timeline" == s) 
-        QUAT_Z_Timeline.addKeyframe(n.frameTime, n); 
-
-    else 
-        QUAT_Z_Timeline.addKeyframe(n.frameTime, n); //solve case!!!!!!!!!!!!!!!!
-        
-=======
-
->>>>>>> 0159be72
 }
 
 } // namespace openspace