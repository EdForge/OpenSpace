--- conflicted
+++ resolved
@@ -61,7 +61,7 @@
 
 private:
     void openFile() const;
-<<<<<<< HEAD
+
     Timeline<Node> _dataTimeline;
     
     Node *_LFdrive;    //creates a Timeline object of the structure type Node 
@@ -87,10 +87,8 @@
 */
 
     properties::StringProperty _frame;
-=======
     void parseFile(std::string path) const;
 
->>>>>>> 3a87820c
     properties::StringProperty _dataPath;
 
 
