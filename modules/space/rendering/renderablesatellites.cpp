--- conflicted
+++ resolved
@@ -308,10 +308,6 @@
     : Renderable(dictionary)
     , _path(PathInfo)
     , _nSegments(SegmentsInfo, 120, 4, 1024)
-<<<<<<< HEAD
-
-=======
->>>>>>> b2d2039d
 {
     documentation::testSpecificationAndThrow(
          Documentation(),
@@ -341,22 +337,12 @@
     _path.onChange(reinitializeTrailBuffers);
     _nSegments.onChange(reinitializeTrailBuffers);
 
-    auto reinitializeTrailBuffers = [this]() {
-        initializeGL();
-    };
-
-    _path.onChange(reinitializeTrailBuffers);
-    _nSegments.onChange(reinitializeTrailBuffers);
-
     addPropertySubOwner(_appearance);
     addProperty(_path);
     addProperty(_nSegments);
-<<<<<<< HEAD
-=======
     addProperty(_opacity);
 
     setRenderBin(Renderable::RenderBin::Overlay);
->>>>>>> b2d2039d
 }
    
     
