--- conflicted
+++ resolved
@@ -1,26 +1,26 @@
 /*****************************************************************************************
- *                                                                                       *
- * OpenSpace                                                                             *
- *                                                                                       *
- * Copyright (c) 2014-2017                                                               *
- *                                                                                       *
- * Permission is hereby granted, free of charge, to any person obtaining a copy of this  *
- * software and associated documentation files (the "Software"), to deal in the Software *
- * without restriction, including without limitation the rights to use, copy, modify,    *
- * merge, publish, distribute, sublicense, and/or sell copies of the Software, and to    *
- * permit persons to whom the Software is furnished to do so, subject to the following   *
- * conditions:                                                                           *
- *                                                                                       *
- * The above copyright notice and this permission notice shall be included in all copies *
- * or substantial portions of the Software.                                              *
- *                                                                                       *
- * THE SOFTWARE IS PROVIDED "AS IS", WITHOUT WARRANTY OF ANY KIND, EXPRESS OR IMPLIED,   *
- * INCLUDING BUT NOT LIMITED TO THE WARRANTIES OF MERCHANTABILITY, FITNESS FOR A         *
- * PARTICULAR PURPOSE AND NONINFRINGEMENT. IN NO EVENT SHALL THE AUTHORS OR COPYRIGHT    *
- * HOLDERS BE LIABLE FOR ANY CLAIM, DAMAGES OR OTHER LIABILITY, WHETHER IN AN ACTION OF  *
- * CONTRACT, TORT OR OTHERWISE, ARISING FROM, OUT OF OR IN CONNECTION WITH THE SOFTWARE  *
- * OR THE USE OR OTHER DEALINGS IN THE SOFTWARE.                                         *
- ****************************************************************************************/
+*                                                                                       *
+* OpenSpace                                                                             *
+*                                                                                       *
+* Copyright (c) 2014-2017                                                               *
+*                                                                                       *
+* Permission is hereby granted, free of charge, to any person obtaining a copy of this  *
+* software and associated documentation files (the "Software"), to deal in the Software *
+* without restriction, including without limitation the rights to use, copy, modify,    *
+* merge, publish, distribute, sublicense, and/or sell copies of the Software, and to    *
+* permit persons to whom the Software is furnished to do so, subject to the following   *
+* conditions:                                                                           *
+*                                                                                       *
+* The above copyright notice and this permission notice shall be included in all copies *
+* or substantial portions of the Software.                                              *
+*                                                                                       *
+* THE SOFTWARE IS PROVIDED "AS IS", WITHOUT WARRANTY OF ANY KIND, EXPRESS OR IMPLIED,   *
+* INCLUDING BUT NOT LIMITED TO THE WARRANTIES OF MERCHANTABILITY, FITNESS FOR A         *
+* PARTICULAR PURPOSE AND NONINFRINGEMENT. IN NO EVENT SHALL THE AUTHORS OR COPYRIGHT    *
+* HOLDERS BE LIABLE FOR ANY CLAIM, DAMAGES OR OTHER LIABILITY, WHETHER IN AN ACTION OF  *
+* CONTRACT, TORT OR OTHERWISE, ARISING FROM, OUT OF OR IN CONNECTION WITH THE SOFTWARE  *
+* OR THE USE OR OTHER DEALINGS IN THE SOFTWARE.                                         *
+****************************************************************************************/
 
 #include <modules/space/rendering/simplespheregeometry.h>
 #include <openspace/util/powerscaledsphere.h>
@@ -32,91 +32,90 @@
 
 namespace openspace {
 
-namespace constants {
-namespace simplespheregeometry {
-    const char* keyRadius = "Radius";
-    const char* keySegments = "Segments";
-}  // namespace simplespheregeometry
-}
-
-namespace planetgeometry {
-
-SimpleSphereGeometry::SimpleSphereGeometry(const ghoul::Dictionary& dictionary)
-    : PlanetGeometry()
-    , _radius(
-        "radius",
-        "Radius",
-        glm::vec3(1.f, 1.f, 1.f),
-        glm::vec3(0.f, 0.f, 0.f),
-        glm::vec3(std::pow(10.f, 20.f), std::pow(10.f, 20.f), std::pow(10.f, 20.f)))
-    , _segments("segments", "Segments", 20, 1, 5000)
-    , _sphere(nullptr)
-{
-    using constants::simplespheregeometry::keyRadius;
-    using constants::simplespheregeometry::keySegments;
-
-    float sphereRadius = 0.f;
-    glm::vec3 ellipsoidRadius;
-    if (dictionary.getValue(keyRadius, sphereRadius)) {
-        _radius = { sphereRadius, sphereRadius, sphereRadius };
-    } else if (dictionary.getValue(keyRadius, ellipsoidRadius)) {
-        _radius = ellipsoidRadius;
-    } else {
-        LERROR("SimpleSphereGeometry did not provide a key '"
-            << keyRadius << "'");   
+    namespace constants {
+        namespace simplespheregeometry {
+            const char* keyRadius = "Radius";
+            const char* keySegments = "Segments";
+        }  // namespace simplespheregeometry
     }
 
-    double segments = 0;
-    if (dictionary.getValue(keySegments, segments)) {
-        _segments = static_cast<int>(segments);
-    } else {
-        LERROR("SimpleSphereGeometry did not provide a key '"
-            << keySegments << "'");
-    }
+    namespace planetgeometry {
 
-    // The shader need the radii values but they are not changeable runtime
-    // TODO: Possibly add a scaling property @AA
-    addProperty(_radius);
-    // Changing the radius/scaling should affect the shader but not the geometry? @AA
-<<<<<<< HEAD
-    //_realRadius.onChange(std::bind(&SimpleSphereGeometry::createSphere, this));
-=======
-    _radius.onChange(std::bind(&SimpleSphereGeometry::createSphere, this));
->>>>>>> 8c6efe58
-    addProperty(_segments);
-    _segments.onChange(std::bind(&SimpleSphereGeometry::createSphere, this));
-}
+        SimpleSphereGeometry::SimpleSphereGeometry(const ghoul::Dictionary& dictionary)
+            : PlanetGeometry()
+            , _radius(
+                "radius",
+                "Radius",
+                glm::vec3(1.f, 1.f, 1.f),
+                glm::vec3(0.f, 0.f, 0.f),
+                glm::vec3(std::pow(10.f, 20.f), std::pow(10.f, 20.f), std::pow(10.f, 20.f)))
+            , _segments("segments", "Segments", 20, 1, 5000)
+            , _sphere(nullptr)
+        {
+            using constants::simplespheregeometry::keyRadius;
+            using constants::simplespheregeometry::keySegments;
 
-SimpleSphereGeometry::~SimpleSphereGeometry() {
-}
+            float sphereRadius = 0.f;
+            glm::vec3 ellipsoidRadius;
+            if (dictionary.getValue(keyRadius, sphereRadius)) {
+                _radius = { sphereRadius, sphereRadius, sphereRadius };
+            }
+            else if (dictionary.getValue(keyRadius, ellipsoidRadius)) {
+                _radius = ellipsoidRadius;
+            }
+            else {
+                LERROR("SimpleSphereGeometry did not provide a key '"
+                    << keyRadius << "'");
+            }
 
-bool SimpleSphereGeometry::initialize(Renderable* parent)
-{
-    bool success = PlanetGeometry::initialize(parent);
-    createSphere();
-    return success;
-}
+            double segments = 0;
+            if (dictionary.getValue(keySegments, segments)) {
+                _segments = static_cast<int>(segments);
+            }
+            else {
+                LERROR("SimpleSphereGeometry did not provide a key '"
+                    << keySegments << "'");
+            }
 
-void SimpleSphereGeometry::deinitialize() {
-    if (_sphere)
-        delete _sphere;
-    _sphere = nullptr;
-}
+            // The shader need the radii values but they are not changeable runtime
+            // TODO: Possibly add a scaling property @AA
+            addProperty(_radius);
+            // Changing the radius/scaling should affect the shader but not the geometry? @AA
+            _radius.onChange(std::bind(&SimpleSphereGeometry::createSphere, this));
+            addProperty(_segments);
+            _segments.onChange(std::bind(&SimpleSphereGeometry::createSphere, this));
+        }
 
-void SimpleSphereGeometry::render() {
-    _sphere->render();
-}
+        SimpleSphereGeometry::~SimpleSphereGeometry() {
+        }
 
-void SimpleSphereGeometry::createSphere(){
-    const glm::vec3 radius = _radius.value();
-    _parent->setBoundingSphere(std::max(std::max(radius[0], radius[1]), radius[2]));
+        bool SimpleSphereGeometry::initialize(Renderable* parent)
+        {
+            bool success = PlanetGeometry::initialize(parent);
+            createSphere();
+            return success;
+        }
 
-    if(_sphere)
-        delete _sphere;
+        void SimpleSphereGeometry::deinitialize() {
+            if (_sphere)
+                delete _sphere;
+            _sphere = nullptr;
+        }
 
-    _sphere = new PowerScaledSphere(glm::vec4(radius, 0.0), _segments);
-    _sphere->initialize();
-}
+        void SimpleSphereGeometry::render() {
+            _sphere->render();
+        }
 
-}  // namespace planetgeometry
+        void SimpleSphereGeometry::createSphere() {
+            const glm::vec3 radius = _radius.value();
+            _parent->setBoundingSphere(std::max(std::max(radius[0], radius[1]), radius[2]));
+
+            if (_sphere)
+                delete _sphere;
+
+            _sphere = new PowerScaledSphere(glm::vec4(radius, 0.0), _segments);
+            _sphere->initialize();
+        }
+
+    }  // namespace planetgeometry
 }  // namespace openspace