/*****************************************************************************************
 *                                                                                       *
 * OpenSpace                                                                             *
 *                                                                                       *
 * Copyright (c) 2014 - 2017                                                             *
 *                                                                                       *
 * Permission is hereby granted, free of charge, to any person obtaining a copy of this  *
 * software and associated documentation files (the "Software"), to deal in the Software *
 * without restriction, including without limitation the rights to use, copy, modify,    *
 * merge, publish, distribute, sublicense, and/or sell copies of the Software, and to    *
 * permit persons to whom the Software is furnished to do so, subject to the following   *
 * conditions:                                                                           *
 *                                                                                       *
 * The above copyright notice and this permission notice shall be included in all copies *
 * or substantial portions of the Software.                                              *
 *                                                                                       *
 * THE SOFTWARE IS PROVIDED "AS IS", WITHOUT WARRANTY OF ANY KIND, EXPRESS OR IMPLIED,   *
 * INCLUDING BUT NOT LIMITED TO THE WARRANTIES OF MERCHANTABILITY, FITNESS FOR A         *
 * PARTICULAR PURPOSE AND NONINFRINGEMENT. IN NO EVENT SHALL THE AUTHORS OR COPYRIGHT    *
 * HOLDERS BE LIABLE FOR ANY CLAIM, DAMAGES OR OTHER LIABILITY, WHETHER IN AN ACTION OF  *
 * CONTRACT, TORT OR OTHERWISE, ARISING FROM, OUT OF OR IN CONNECTION WITH THE SOFTWARE  *
 * OR THE USE OR OTHER DEALINGS IN THE SOFTWARE.                                         *
 ****************************************************************************************/

#version __CONTEXT__

#include "PowerScaling/powerScaling_vs.hglsl"

in vec4 in_position;
in vec3 in_brightness;
in vec3 in_velocity;
in float in_speed;

out vec4 psc_position;
out vec3 vs_brightness;
out vec3 vs_velocity;
out float vs_speed;
out vec4 vs_gPosition;

uniform mat4 model;
uniform mat4 view;
uniform mat4 projection;


void main() {
    vec4 p = in_position;
    psc_position  = p;
    vs_brightness = in_brightness;
    vs_velocity = in_velocity;
    vs_speed = in_speed;

    vec4 tmp = p;
<<<<<<< HEAD
    vec4 position = pscTransform(tmp, mat4(1.0));
    vs_gPosition = position;
    // vec4 position = pscTransform(tmp, model);
    // psc_position = tmp;
    position = view * position;
    // position = ViewProjection * ModelTransform * position;
    // gl_Position =  z_normalization(position);
    gl_Position = position;
=======
    gl_Position = view * pscTransform(tmp, mat4(1.0));
>>>>>>> 3c213fae
}<|MERGE_RESOLUTION|>--- conflicted
+++ resolved
@@ -50,16 +50,12 @@
     vs_speed = in_speed;
 
     vec4 tmp = p;
-<<<<<<< HEAD
     vec4 position = pscTransform(tmp, mat4(1.0));
+    
+    // G-Buffer
     vs_gPosition = position;
-    // vec4 position = pscTransform(tmp, model);
-    // psc_position = tmp;
+    
     position = view * position;
-    // position = ViewProjection * ModelTransform * position;
-    // gl_Position =  z_normalization(position);
+    
     gl_Position = position;
-=======
-    gl_Position = view * pscTransform(tmp, mat4(1.0));
->>>>>>> 3c213fae
 }