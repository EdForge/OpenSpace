##########################################################################################
#                                                                                        #
# OpenSpace                                                                              #
#                                                                                        #
# Copyright (c) 2014-2018                                                                #
#                                                                                        #
# Permission is hereby granted, free of charge, to any person obtaining a copy of this   #
# software and associated documentation files (the "Software"), to deal in the Software  #
# without restriction, including without limitation the rights to use, copy, modify,     #
# merge, publish, distribute, sublicense, and/or sell copies of the Software, and to     #
# permit persons to whom the Software is furnished to do so, subject to the following    #
# conditions:                                                                            #
#                                                                                        #
# The above copyright notice and this permission notice shall be included in all copies  #
# or substantial portions of the Software.                                               #
#                                                                                        #
# THE SOFTWARE IS PROVIDED "AS IS", WITHOUT WARRANTY OF ANY KIND, EXPRESS OR IMPLIED,    #
# INCLUDING BUT NOT LIMITED TO THE WARRANTIES OF MERCHANTABILITY, FITNESS FOR A          #
# PARTICULAR PURPOSE AND NONINFRINGEMENT. IN NO EVENT SHALL THE AUTHORS OR COPYRIGHT     #
# HOLDERS BE LIABLE FOR ANY CLAIM, DAMAGES OR OTHER LIABILITY, WHETHER IN AN ACTION OF   #
# CONTRACT, TORT OR OTHERWISE, ARISING FROM, OUT OF OR IN CONNECTION WITH THE SOFTWARE   #
# OR THE USE OR OTHER DEALINGS IN THE SOFTWARE.                                          #
##########################################################################################

include(${OPENSPACE_CMAKE_EXT_DIR}/module_definition.cmake)
include_directories(${CMAKE_CURRENT_SOURCE_DIR})

set(HEADER_FILES
    servermodule.h
    include/connection.h
    include/connectionpool.h
    include/jsonconverters.h
    include/topics/authorizationtopic.h
    include/topics/bouncetopic.h
    include/topics/getpropertytopic.h
    include/topics/luascripttopic.h
    include/topics/setpropertytopic.h
    include/topics/shortcuttopic.h
    include/topics/subscriptiontopic.h
    include/topics/timetopic.h
    include/topics/topic.h
    include/topics/triggerpropertytopic.h
<<<<<<< HEAD
    include/topics/flightcontrollertopic.h
=======
    include/topics/versiontopic.h
>>>>>>> 8e93463c
)
source_group("Header Files" FILES ${HEADER_FILES})

set(SOURCE_FILES
    servermodule.cpp
    src/connection.cpp
    src/connectionpool.cpp
    src/jsonconverters.cpp
    src/topics/authorizationtopic.cpp
    src/topics/bouncetopic.cpp
    src/topics/getpropertytopic.cpp
    src/topics/luascripttopic.cpp
    src/topics/setpropertytopic.cpp
    src/topics/shortcuttopic.cpp
    src/topics/subscriptiontopic.cpp
    src/topics/timetopic.cpp
    src/topics/topic.cpp
    src/topics/triggerpropertytopic.cpp
<<<<<<< HEAD
    src/topics/flightcontrollertopic.cpp
=======
    src/topics/versiontopic.cpp
>>>>>>> 8e93463c
)
source_group("Source Files" FILES ${SOURCE_FILES})

create_new_module(
    "Server"
    server_module
    ${HEADER_FILES} ${SOURCE_FILES}
)<|MERGE_RESOLUTION|>--- conflicted
+++ resolved
@@ -40,11 +40,8 @@
     include/topics/timetopic.h
     include/topics/topic.h
     include/topics/triggerpropertytopic.h
-<<<<<<< HEAD
     include/topics/flightcontrollertopic.h
-=======
     include/topics/versiontopic.h
->>>>>>> 8e93463c
 )
 source_group("Header Files" FILES ${HEADER_FILES})
 
@@ -63,11 +60,8 @@
     src/topics/timetopic.cpp
     src/topics/topic.cpp
     src/topics/triggerpropertytopic.cpp
-<<<<<<< HEAD
     src/topics/flightcontrollertopic.cpp
-=======
     src/topics/versiontopic.cpp
->>>>>>> 8e93463c
 )
 source_group("Source Files" FILES ${SOURCE_FILES})
 
