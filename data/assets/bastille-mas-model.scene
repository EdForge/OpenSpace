asset.require('./base')

local assetHelper = asset.require('util/asset_helper')
local propertyHelper = asset.require('util/property_helper')
local sceneHelper = asset.require('util/scene_helper')

asset.require('util/default_dashboard')

asset.require('scene/solarsystem/sun/magnetogram_textures')
asset.require('scene/solarsystem/sun/streamnodeslegend')
asset.require('scene/solarsystem/sun/streamnodescutplane')
--asset.require('scene/solarsystem/sun/streamnodes_sphere')
--asset.require('examples/debugcoordinateaxes.asset')
local suncameraState = asset.require('scene/solarsystem/sun/heliosphere/mas/bastille_day/Camerapositions/Earthpos');
local earthcameraState = asset.require('scene/solarsystem/sun/heliosphere/mas/bastille_day/Camerapositions/SunPos');
local sunAsset = asset.require('scene/solarsystem/sun/sun');    --heliosphere/mas/bastille_day/
--local streamnodesAsset = asset.require('scene/solarsystem/sun/heliosphere/mas/bastille_day/streamnodes');
assetHelper.requestAll(asset, 'scene/solarsystem/sun/heliosphere')

-- must be >0
-- the textureIndex variable is used to select a texture from a list of textures 
textureIndex = 2;
Endtime1 = "2000 JUL 14 19:00:00";
Starttimescript = "openspace.time.setTime('2000 JUL 14 08:38:27')";
StarttimescriptSlowLoop = "openspace.time.setTime('2000 JUL 14 10:03:00')";
<<<<<<< HEAD
StarttimescriptFastLoop = "openspace.time.setTime('2000 JUL 14 11:00:00')";
StarttimescriptLongLoop = "openspace.time.setTime('2000 JUL 14 09:30:00')";
=======
StarttimescriptFastLoop = "openspace.time.setTime('2000 JUL 14 10:03:00')";
>>>>>>> da1ce709
Mercuryenabledscript = "openspace.setPropertyValueSingle('Scene.Cutplane_sphere_mercury.Renderable.Opacity', 1.00000, 3)";
Earthenabledscript = "openspace.setPropertyValueSingle('Scene.Cutplane_sphere.Renderable.Opacity', 1.000000, 5)";
Venusenabledscript = "openspace.setPropertyValueSingle('Scene.Cutplane_sphere_venus.Renderable.Opacity', 1.000000, 10)";
Mercurydisabledscript = "openspace.setPropertyValueSingle('Scene.Cutplane_sphere_mercury.Renderable.Opacity', 0.00000)";
Earthdisabledscript = "openspace.setPropertyValueSingle('Scene.Cutplane_sphere.Renderable.Opacity', 0.00000)";
Venusdisabledscript = "openspace.setPropertyValueSingle('Scene.Cutplane_sphere_venus.Renderable.Opacity', 0.00000)";
starttimeMercury = "2000 JUL 14 10:20:00";
starttimeVenus = "2000 JUL 14 10:28:00";
starttimeEarth = "2000 JUL 14 10:40:00";
EndtimeSlowLoop = "2000 JUL 14 11:00:00";
EndtimeFastLoop = "2000 JUL 14 19:00:00";
EndtimeShortLoop = "2000 JUL 14 10:20:00";
EndtimeLongLoop = "2000 JUL 14 11:50:00";

--script20 = "scene/solarsystem/sun/heliosphere/mas/bastille_day/Camerapositions/Sun";
--script21 = "scene/solarsystem/sun/heliosphere/mas/bastille_day/Camerapositions/Earth";

local Keybindings = {
    {
        Key = "F2",
        Name = "Show Flux Value Legend",
        Command = "openspace.setPropertyValueSingle('ScreenSpace.Legendstreamnodes.Enabled', true);",
		Documentation = "Show the legend image",
        Local = true
    },
    {
        Key = "F3",
        Name = "Show Flux Value Legend",
        Command = "openspace.setPropertyValueSingle('ScreenSpace.Legendstreamnodes.Enabled', false);",
		Documentation = "Hides the legend image",
        Local = true
    },
    {
		Key = "F4",
		Name = "Change to Earth focus",
		Command = 
			"openspace.setPropertyValueSingle('Scene.MAS_MHD_StreamNodes.Renderable.Earthfocus.distancePlanetThreshold', 155022826061.149994);"..
			"openspace.setPropertyValueSingle('Scene.MAS_MHD_StreamNodes.Renderable.Earthfocus.enhanceMethod', 0.000000);"..
			"openspace.setPropertyValueSingle('NavigationHandler.OrbitalNavigator.Aim', '');"..
			"openspace.setPropertyValueSingle('NavigationHandler.OrbitalNavigator.Anchor', 'Earth');"..
			"openspace.navigation.loadNavigationState('Earth');"..
			"openspace.setPropertyValueSingle('NavigationHandler.OrbitalNavigator.RetargetAnchor', nil);",
		Documentation = "Start to focus on Earth",
		Name = "Focus on Earth",
		GuiPath = "/CCMC/Nodes",
		Local = false
	},
	{
		Key = "Shift+r",
		Command =
			"openspace.setPropertyValueSingle('Scene.MAS_MHD_StreamNodes.Renderable.Color.colorMode', 0.000000);" ..
			"openspace.setPropertyValueSingle('Scene.MAS_MHD_StreamNodes.Renderable.NodeGroup.skippingNodes', 1.000000);" ..
			"openspace.setPropertyValueSingle('Scene.MAS_MHD_StreamNodes.Renderable.NodeGroup.amountOfNodes', 1.000000);" ..
			--"openspace.setPropertyValueSingle('Scene.MAS_MHD_StreamNodes.Renderable.Color.fluxColorAlpha', 1.000000);" ..
			"openspace.setPropertyValueSingle('Scene.MAS_MHD_StreamNodes.Renderable.Color.fluxColorAlphaIlluminance', 1.000000);" ..
			"openspace.setPropertyValueSingle('Scene.MAS_MHD_StreamNodes.Renderable.NodeGroup.nodeSkip', 1.000000);" ..
			"openspace.setPropertyValueSingle('Scene.MAS_MHD_StreamNodes.Renderable.NodeGroup.nodeSize', 2.000000);" ..
			"openspace.setPropertyValueSingle('Scene.MAS_MHD_StreamNodes.Renderable.NodeGroup.nodeSizeLargerFlux', 2.00000);" ..
			"openspace.setPropertyValueSingle('Scene.MAS_MHD_StreamNodes.Renderable.NodeGroup.skippingNodesByFlux', 0.000000);" ..
			"openspace.setPropertyValueSingle('Scene.MAS_MHD_StreamNodes.Renderable.NodeGroup.skippingNodesByRadius', 0.000000);" ..
			"openspace.setPropertyValueSingle('Scene.MAS_MHD_StreamNodes.Renderable.Streams.thresholdFlux', 0.800000);" ..
			"openspace.setPropertyValueSingle('Scene.MAS_MHD_StreamNodes.Renderable.Streams.filterLower', 0.000000);" ..
			"openspace.setPropertyValueSingle('Scene.MAS_MHD_StreamNodes.Renderable.Streams.zLimit', {-2.00000,2.000000});" ..
			"openspace.setPropertyValueSingle('Scene.MAS_MHD_StreamNodes.Renderable.Earthfocus.distancePlanetThreshold', 0.000000);"..
			"openspace.setPropertyValueSingle('NavigationHandler.OrbitalNavigator.Aim', '');"..
			"openspace.setPropertyValueSingle('NavigationHandler.OrbitalNavigator.Anchor', 'Sun');"..
			"openspace.setPropertyValueSingle('NavigationHandler.OrbitalNavigator.RetargetAnchor', nil);"..
			"openspace.navigation.loadNavigationState('Sun');"..
			"openspace.setPropertyValueSingle('Scene.MAS_MHD_StreamNodes.Renderable.Streams.zLimit', {-2.00000,2.000000});" ..
			"openspace.setPropertyValueSingle('Scene.MAS_MHD_StreamNodes.Renderable.Streams.filterUpper', 5.000000);",
			--"Todo, fix the last one which is on the z axis"
			--"openspace.setPropertyValueSingle('Scene.MAS_MHD_StreamNodes.Renderable.Streams.limitsZLower', {--358139527168.969971,953488375808.000000});",
			Documentation = "Resets the visualisation of streamnodes",
		    Name = "Reset Streamnodes Vis back",
		    GuiPath = "/CCMC/Nodes",
		    Local = false
	},
    {
        Key = "F6",
        Command = propertyHelper.invert('Scene.MAS_MHD_density.Renderable.Enabled'),
        Documentation = "Toggle volume",
        Local = false
    },
    {
		Key = "F7",
		Command = "openspace.scriptScheduler.loadScheduledScript(EndtimeSlowLoop, StarttimescriptSlowLoop)",
		Documentation = "Loop time 10:03 - 11:00",
		Name = "Loop Nodedata time 10:03 - 11:00",
		GuiPath = "/CCMC/Nodes",
	    Local = false
    },
    {
		Key = "F8",
	    Command = "openspace.scriptScheduler.loadScheduledScript(Endtime1, Starttimescript)",
	    Documentation = "Loop time 08:34- 19:34",
		Name = "Loop Nodedata time 08:34 - 19:34",
		GuiPath = "/CCMC/Nodes",
	    Local = false
    },
    {
		Key = "F9",
	    Command = "openspace.scriptScheduler.clear()",
	    Documentation = "Clear scriptScheduler",
		Name = "Clear loopscripts",
		GuiPath = "/CCMC/Nodes",
	    Local = false
    },
    {
		Key = "F10",
		Command = "openspace.time.setTime('2000-JUL-14 10:03:00.00')",
		Documentation = "Restart button for CME",
		Name = "Restart button to start of CME",
		GuiPath = "/CCMC/Nodes",
        Local = false
    },
    {
    	Key = "F11",
	    Command = 
            "openspace.setPropertyValueSingle('Scene.EarthAtmosphere.Renderable.SunFollowingCamera', true);" ..
            "openspace.setPropertyValueSingle('Scene.Moon.Renderable.PerformShading', false);" ..
            "openspace.setPropertyValueSingle('Scene.Earth.Renderable.Layers.NightLayers.Earth_at_Night_2012.Enabled', false);" ..
            "openspace.setPropertyValueSingle('Scene.EarthAtmosphere.Renderable.SunIntensity', 15.000000);",
	    Documentation = "Sun artificially placed, remove shadow on Earth and Moon",
	    Name = "Earth and moon without shadow",
	    GuiPath = "/CCMC/Nodes",
	    Local = false
    },
    {
    	Key = "Shift+q",
	    Command = 
	        "openspace.setPropertyValueSingle('Scene.MercuryTrail.Renderable.Appearance.EnableFade', true);" ..
            "openspace.setPropertyValueSingle('Scene.MercuryTrail.Renderable.Appearance.Color', {0.700000,0.700000,0.700000});" ..
            "openspace.setPropertyValueSingle('Scene.MercuryTrail.Renderable.Appearance.LineWidth', 10.000000)" ..
            "openspace.setPropertyValueSingle('Scene.MercuryTrail.Renderable.Appearance.Fade', 2.270000);" ..

            "openspace.setPropertyValueSingle('Scene.MarsTrail.Renderable.Appearance.EnableFade', true);" ..
            "openspace.setPropertyValueSingle('Scene.MarsTrail.Renderable.Appearance.LineWidth', 10.000000);" ..
            "openspace.setPropertyValueSingle('Scene.MarsTrail.Renderable.Appearance.Fade', 2.710000);" ..

            "openspace.setPropertyValueSingle('Scene.VenusTrail.Renderable.Appearance.EnableFade', true);" ..
            "openspace.setPropertyValueSingle('Scene.VenusTrail.Renderable.Appearance.LineWidth', 10.000000);" ..
            "openspace.setPropertyValueSingle('Scene.VenusTrail.Renderable.Appearance.Fade', 1.830000);" ..

            "openspace.setPropertyValueSingle('Scene.EarthTrail.Renderable.Appearance.EnableFade', true);" ..
            "openspace.setPropertyValueSingle('Scene.EarthTrail.Renderable.Appearance.LineWidth', 10.000000);" ..
            "openspace.setPropertyValueSingle('Scene.EarthTrail.Renderable.Appearance.Fade', 3.440000);" ..

            "openspace.setPropertyValueSingle('Scene.MoonTrail.Renderable.Appearance.Color', {1.000000,1.000000,1.000000});" ..
            "openspace.setPropertyValueSingle('Scene.MoonTrail.Renderable.Appearance.LineWidth', 10.00000);" ..
            "openspace.setPropertyValueSingle('Scene.MoonTrail.Renderable.Appearance.Fade', 5.420000);",

	    Documentation = "Appearance change for trails",
	    Name = "Appearance change for trails",
	    GuiPath = "/CCMC/Nodes",
	    Local = false
    },
    {
		Key = "Shift+s",
		Command =
			"openspace.scriptScheduler.clear();" ..
			"openspace.time.setDeltaTime(240);" ..
			"openspace.time.setTime('2000-JUL-14 10:03:00.00');" ..
			"openspace.scriptScheduler.loadScheduledScript(EndtimeShortLoop, StarttimescriptSlowLoop);",
		Documentation = "New loop: Restarts time at 10:03 and stops at 10:20, sets delta time to 4 min/ second (240 seconds/ second)",
		Name = "Loop 10:03 - 11:00, delta time 4 min/ second",
		GuiPath = "/CCMC/Nodes",
        Local = false
    },
    {
		Key = "Shift+n",
		Command = 
			"openspace.scriptScheduler.clear();" ..
			"openspace.time.setDeltaTime(240);" ..
			"openspace.time.setTime('2000-JUL-14 10:03:00.00');" ..
			"openspace.scriptScheduler.loadScheduledScript(EndtimeShortLoop, StarttimescriptSlowLoop);",
		Documentation = "Fast loop: Starts from 11:00 and sets delta time to 15 min/ second (900 seconds/ second)",
		Name = "Loop 10:03 - 10:20, delta time 4 min/ second",
		GuiPath = "/CCMC/Nodes",
        Local = false
    },
    {
		Key = "Shift+y",
		Command = 
			"openspace.scriptScheduler.clear();" ..
			"openspace.time.setDeltaTime(240);" ..
			"openspace.time.setTime('2000-JUL-14 09:30:00.00');" ..
			"openspace.scriptScheduler.loadScheduledScript(EndtimeLongLoop, StarttimescriptLongLoop);",
		Documentation = "Long loop: Restarts time at 09:30 and stops at 11:50, delta time to 4 min/ second (240 seconds/ second)",
		Name = "Loop 09:30 - 11:50, delta time 4 min/ second",
		GuiPath = "/CCMC/Nodes",
        Local = false
    },
    {
		Key = "Shift+v",
		Command = 
			"openspace.scriptScheduler.clear();" ..
			"openspace.time.setDeltaTime(900);" ..
			"openspace.time.setTime('2000-JUL-14 10:03:00.00');" ..
			"openspace.scriptScheduler.loadScheduledScript(EndtimeFastLoop, StarttimescriptFastLoop);",
<<<<<<< HEAD
		Documentation = "Fast loop: Starts from 11:00 and sets delta time to 15 min/ second (900 seconds/ second)",
		Name = "Starts from 11:00, delta time 15 min/ second",
=======
		Documentation = "Fast loop: Starts from 10:03 and sets delta time to 15 min/ second (900 seconds/ second)",
		Name = "Starts from 11:00 and sets delta time 15 min/ second",
>>>>>>> da1ce709
		GuiPath = "/CCMC/Nodes",
        Local = false
    },
    {
		Key = "Shift+t",
		Command = 
			--"openspace.setPropertyValueSingle('Scene.MAS_MHD_StreamNodes.Renderable.Streams.zLimit', {0.00000,0.000000});" ..
			"openspace.setPropertyValueSingle('Scene.MAS_MHD_StreamNodes.Renderable.Earthfocus.distancePlanetThreshold', 0.000000, 5);" ..
			"openspace.setPropertyValueSingle('Scene.MAS_MHD_StreamNodes.Renderable.Earthfocus.enhanceMethod', 3.000000);" ..
			"openspace.setPropertyValueSingle('Scene.MAS_MHD_StreamNodes.Renderable.Color.fluxColorAlphaIlluminance', 0.0, 6);" ..
			"openspace.setPropertyValueSingle('Scene.Cutplane.Renderable.Opacity', 1.000000, 10);",	
		Documentation = "transition from nodes to cutplane",
		Name = "Transition nodevis to cutplane",
		GuiPath = "/CCMC/Nodes",
        Local = false
    },
      {
		Key = "Shift+n",
		Command = 
			"openspace.setPropertyValueSingle('Scene.MAS_MHD_StreamNodes.Renderable.Streams.zLimit', {-2.00000,2.000000});" ..
			"openspace.setPropertyValueSingle('Scene.MAS_MHD_StreamNodes.Renderable.Earthfocus.enhanceMethod', 3.000000);" ..
			"openspace.setPropertyValueSingle('Scene.MAS_MHD_StreamNodes.Renderable.Color.fluxColorAlphaIlluminance', 0.2, 10);" ..
			"openspace.setPropertyValueSingle('Scene.MAS_MHD_StreamNodes.Renderable.NodeGroup.nodeSkipEarth', 11.000000);" ..
			"openspace.setPropertyValueSingle('Scene.MAS_MHD_StreamNodes.Renderable. CameraPerspective.maxNodeSize', 40.0000);" ..
			"openspace.setPropertyValueSingle('Scene.MAS_MHD_StreamNodes.Renderable.Streams.thresholdFlux', -1.00000);" ..
			"openspace.setPropertyValueSingle('Scene.SunGlare.Renderable.Enabled', true, 5);" ..
			"openspace.setPropertyValueSingle('NavigationHandler.OrbitalNavigator.Aim', '');" ..
			"openspace.setPropertyValueSingle('Scene.MAS_MHD_StreamNodes.Renderable.NodeGroup.amountOfNodes', 17.000000);" ..
			"openspace.setPropertyValueSingle('Scene.MAS_MHD_StreamNodes.Renderable. CameraPerspective.renderingcircles', true);" ..
			"openspace.setPropertyValueSingle('Scene.MAS_MHD_StreamNodes.Renderable. CameraPerspective.cameraPerspectiveEnabled', true);" ..
			"openspace.setPropertyValueSingle('ScreenSpace.Legendstreamnodes.Enabled', true);" ..
			"openspace.setPropertyValueSingle('NavigationHandler.OrbitalNavigator.Anchor', 'Earth');" ..
			"openspace.setPropertyValueSingle('NavigationHandler.OrbitalNavigator.RetargetAnchor', nil);" ..
			"openspace.setPropertyValueSingle('Scene.MAS_MHD_StreamNodes.Renderable.NodeGroup.nodeSkip', 17.000000);" ..
			"openspace.setPropertyValueSingle('Scene.MAS_MHD_StreamNodes.Renderable.Earthfocus.distancePlanetThreshold', 0.20000);" ..
			"openspace.setPropertyValueSingle('Scene.MAS_MHD_StreamNodes.Renderable. CameraPerspective.minNodeSize', 3.00000);" ..
			"openspace.setPropertyValueSingle('Scene.Cutplane.Renderable.Opacity', 0.000000, 7);",	
		Documentation = "transition from cutplane to nodes",
		Name = "Transition cutplane to nodes",
		GuiPath = "/CCMC/Nodes",
        Local = false
    },
	 {
		Key = "Shift+c",
		Command = 
			"openspace.scriptScheduler.clear();" ..
			"openspace.scriptScheduler.loadScheduledScript('2000-JUL-14 10:03:00.00', Mercurydisabledscript)"..
			"openspace.scriptScheduler.loadScheduledScript('2000-JUL-14 10:03:00.00', Venusdisabledscript)"..
			"openspace.scriptScheduler.loadScheduledScript('2000-JUL-14 10:03:00.00', Earthdisabledscript)"..
			"openspace.time.setDeltaTime(120);" ..
			"openspace.time.setTime('2000-JUL-14 10:03:00.00');" ..
			"openspace.scriptScheduler.loadScheduledScript(starttimeMercury, Mercuryenabledscript);" ..
			"openspace.scriptScheduler.loadScheduledScript(starttimeVenus, Venusenabledscript);" ..
			"openspace.scriptScheduler.loadScheduledScript(starttimeEarth, Earthenabledscript);" ..
			"openspace.setPropertyValueSingle('Scene.Cutplane_sphere_venus.Renderable.Opacity', 0.000000);" ..
			"openspace.setPropertyValueSingle('Scene.Cutplane_sphere_mercury.Renderable.Opacity', 0.000000);" ..
			"openspace.setPropertyValueSingle('Scene.Cutplane_sphere.Renderable.Opacity', 0.000000);" ..
			"openspace.setPropertyValueSingle('Scene.Cutplane_sphere_mercury.Renderable.Enabled', true);" ..
			"openspace.setPropertyValueSingle('Scene.Cutplane_sphere.Renderable.Enabled', true);" ..
			"openspace.setPropertyValueSingle('Scene.Cutplane_sphere_venus.Renderable.Enabled', true);" ..
			"openspace.scriptScheduler.loadScheduledScript(EndtimeSlowLoop, StarttimescriptSlowLoop);",				
		Documentation = "transition for the spheres",
		Name = "Sphereslices",
		GuiPath = "/CCMC/Nodes",
        Local = false
    },
    {
		Key = "Shift+e",
		Command =
			"openspace.setPropertyValueSingle('Scene.SunGlare.Renderable.Enabled', false);" ..
			"openspace.setPropertyValueSingle('Scene.MAS_MHD_Fieldlines.Renderable.lineWidth', 3.000000);" ..
			"openspace.setPropertyValueSingle('NavigationHandler.OrbitalNavigator.Anchor', 'focusPoint');" ..
			"openspace.setPropertyValueSingle('Scene.MAS_MHD_Fieldlines.Renderable.Enabled', true);" ..

			"openspace.setPropertyValueSingle('Scene.Sun.Renderable.Layers.ColorLayers.magnetogram-1.Enabled', false);" ..
			"openspace.setPropertyValueSingle('Scene.Sun.Renderable.Layers.ColorLayers.magnetogram-2.Enabled', false);" ..
			"openspace.setPropertyValueSingle('Scene.Sun.Renderable.Layers.ColorLayers.magnetogram-4.Enabled', false);" ..
			"openspace.setPropertyValueSingle('Scene.Sun.Renderable.Layers.ColorLayers.magnetogram-5.Enabled', false);" ..
			"openspace.setPropertyValueSingle('Scene.Sun.Renderable.Layers.ColorLayers.magnetogram-6.Enabled', false);" ..
			"openspace.setPropertyValueSingle('Scene.Sun.Renderable.Layers.ColorLayers.magnetogram-3.Enabled', true);",

		Documentation = "Turn off sun glare, turn on field lines, increase field lines line width, change layer on the Sun to magnetogram 3",
		Name = "Third transition Emilie",
		GuiPath = "/CCMC/Nodes",
        Local = false
    },
    {
		Key = "Shift+w",
		Command =
			"openspace.setPropertyValueSingle('Scene.SunGlare.Renderable.Enabled', true);" ..
			"openspace.setPropertyValueSingle('Scene.MAS_MHD_Fieldlines.Renderable.lineWidth', 1);" ..

			"openspace.setPropertyValueSingle('Scene.Cutplane2.Renderable.Enabled', false);" ..
			"openspace.setPropertyValueSingle('Scene.Cutplane.Renderable.Enabled', false);" ..
			"openspace.setPropertyValueSingle('Scene.MAS_MHD_density.Renderable.Enabled', false);" ..
			"openspace.setPropertyValueSingle('Scene.MAS_MHD_Fieldlines.Renderable.Enabled', false);" ..
			"openspace.setPropertyValueSingle('Scene.MAS_MHD_StreamNodes.Renderable.Enabled', false);" ..
			"openspace.setPropertyValueSingle('Scene.SpeedofLight.Renderable.Enabled', false);" ..

			"openspace.setPropertyValueSingle('Scene.Sun.Renderable.Layers.ColorLayers.magnetogram-1.Enabled', false);" ..
			"openspace.setPropertyValueSingle('Scene.Sun.Renderable.Layers.ColorLayers.magnetogram-2.Enabled', false);" ..
			"openspace.setPropertyValueSingle('Scene.Sun.Renderable.Layers.ColorLayers.magnetogram-3.Enabled', false);" ..
			"openspace.setPropertyValueSingle('Scene.Sun.Renderable.Layers.ColorLayers.magnetogram-4.Enabled', false);" ..
			"openspace.setPropertyValueSingle('Scene.Sun.Renderable.Layers.ColorLayers.magnetogram-5.Enabled', false);" ..
			"openspace.setPropertyValueSingle('Scene.Sun.Renderable.Layers.ColorLayers.magnetogram-6.Enabled', false);" ..
			"openspace.setPropertyValueSingle('Scene.Sun.Renderable.Layers.ColorLayers.Texture.Enabled', true);",

		Documentation = "Turn on sun glare, reset field line line width, change layer on the Sun to Orange",
		Name = "First transition Emilie",
		GuiPath = "/CCMC/Nodes",
        Local = false
    },
    {
		Key = "Shift+g",
		Command =
			"openspace.setPropertyValueSingle('Scene.SunGlare.Renderable.Enabled', false);",
		Documentation = "Turn on off glare",
		Name = "Second transition Emilie",
		GuiPath = "/CCMC/Nodes",
        Local = false
    },
     {
		Key = "Shift+h",
		Command =
			"openspace.setPropertyValueSingle('Scene.MAS_MHD_StreamNodes.Renderable.Enabled', true);" ..
			"openspace.setPropertyValueSingle('Scene.MAS_MHD_StreamNodes.Renderable.NodeGroup.nodeSize', 4.000000);" ..
			"openspace.setPropertyValueSingle('Scene.MAS_MHD_StreamNodes.Renderable.NodeGroup.nodeSizeLargerFlux', 4.000000);" ..
			"openspace.setPropertyValueSingle('Scene.MAS_MHD_StreamNodes.Renderable.Streams.filterUpper', 0.190000);",
		Documentation = "Turn on off glare",
		Name = "Second transition Emilie",
		GuiPath = "/CCMC/Nodes",
        Local = false
    },
    {
        Key = "i",
        Command = [[
            textureList = openspace.globebrowsing.getLayers('Sun', 'ColorLayers');

            if (textureIndex == nil) then 
                textureIndex = 1;
            end; 

            textureIndex = textureIndex + 1
            if (textureIndex >= #textureList) then
                textureIndex = 1;
            end;

            if (textureIndex == 1) then
                openspace.setPropertyValue("Scene.Sun.Renderable.Layers.ColorLayers.*.Enabled", false);
                openspace.setPropertyValueSingle("Scene.Sun.Renderable.Layers.ColorLayers.Texture.Enabled", true);
            else
                openspace.setPropertyValue("Scene.Sun.Renderable.Layers.ColorLayers.*.Enabled", false);

                str = "Scene.Sun.Renderable.Layers.ColorLayers.magnetogram-" .. textureIndex .. ".Enabled";
                openspace.setPropertyValueSingle(str, true);
            end;

        ]],
        Documentation = "Display next sun texture in list of textures",
        Local = false
    }
}

asset.onInitialize(function ()
    openspace.time.setTime("2000 JUL 14 08:33:37.100")

    sceneHelper.bindKeys(Keybindings)

    openspace.setPropertyValueSingle("Scene.Sun.Renderable.Layers.ColorLayers.Texture.Enabled", false)
    local str = "Scene.Sun.Renderable.Layers.ColorLayers.magnetogram-" .. textureIndex .. ".Enabled";
    openspace.setPropertyValueSingle(str, true)
    
    openspace.setPropertyValueSingle('Scene.Sun.Renderable.Enabled', true)
    openspace.setPropertyValueSingle('Scene.SunGlare.Renderable.Enabled', false)
    --openspace.setPropertyValueSingle("RenderEngine.HorizFieldOfView", 46.910000)
	
	openspace.markInterestingNodes({
        "Earth", "Sun", "Moon"
    });
	
	openspace.navigation.setNavigationState({
        Anchor = sunAsset.Sun.Identifier,
        ReferenceFrame = "Root",
        Position = { -15016171000, 30814181000, -4218126500}
    })
	openspace.setPropertyValueSingle("NavigationHandler.OrbitalNavigator.Anchor", 'MAS_MHD_StreamNodes')
	openspace.setPropertyValueSingle("NavigationHandler.OrbitalNavigator.Aim", '')
	openspace.setPropertyValueSingle("NavigationHandler.OrbitalNavigator.RetargetAnchor", nil)
end)

asset.onDeinitialize(function ()
    sceneHelper.unbindKeys(Keybindings)

    openspace.removeInterestingNodes({
        "Earth", "Sun", "Moon"
    })

    openspace.removeVirtualProperty("*Trail.renderable.Enabled")
end)<|MERGE_RESOLUTION|>--- conflicted
+++ resolved
@@ -23,12 +23,7 @@
 Endtime1 = "2000 JUL 14 19:00:00";
 Starttimescript = "openspace.time.setTime('2000 JUL 14 08:38:27')";
 StarttimescriptSlowLoop = "openspace.time.setTime('2000 JUL 14 10:03:00')";
-<<<<<<< HEAD
-StarttimescriptFastLoop = "openspace.time.setTime('2000 JUL 14 11:00:00')";
 StarttimescriptLongLoop = "openspace.time.setTime('2000 JUL 14 09:30:00')";
-=======
-StarttimescriptFastLoop = "openspace.time.setTime('2000 JUL 14 10:03:00')";
->>>>>>> da1ce709
 Mercuryenabledscript = "openspace.setPropertyValueSingle('Scene.Cutplane_sphere_mercury.Renderable.Opacity', 1.00000, 3)";
 Earthenabledscript = "openspace.setPropertyValueSingle('Scene.Cutplane_sphere.Renderable.Opacity', 1.000000, 5)";
 Venusenabledscript = "openspace.setPropertyValueSingle('Scene.Cutplane_sphere_venus.Renderable.Opacity', 1.000000, 10)";
@@ -228,13 +223,8 @@
 			"openspace.time.setDeltaTime(900);" ..
 			"openspace.time.setTime('2000-JUL-14 10:03:00.00');" ..
 			"openspace.scriptScheduler.loadScheduledScript(EndtimeFastLoop, StarttimescriptFastLoop);",
-<<<<<<< HEAD
-		Documentation = "Fast loop: Starts from 11:00 and sets delta time to 15 min/ second (900 seconds/ second)",
-		Name = "Starts from 11:00, delta time 15 min/ second",
-=======
 		Documentation = "Fast loop: Starts from 10:03 and sets delta time to 15 min/ second (900 seconds/ second)",
-		Name = "Starts from 11:00 and sets delta time 15 min/ second",
->>>>>>> da1ce709
+		Name = "Starts from 10:03, delta time 15 min/ second",
 		GuiPath = "/CCMC/Nodes",
         Local = false
     },
