--- conflicted
+++ resolved
@@ -8,7 +8,6 @@
     openspace.time.setTime(openspace.time.advancedTime(now, "-1d"))
 
     openspace.globebrowsing.goToGeo("Earth", 58.5877, 16.1924, 20000000)
-<<<<<<< HEAD
 
     openspace.markInterestingNodes({ "Earth", "Mars", "Moon", "Sun" })
 
@@ -18,10 +17,6 @@
     openspace.setPropertyValueSingle('RenderEngine.ToneMapOperator', 8);
     openspace.setPropertyValueSingle('RenderEngine.Lightness', 1.1);
     openspace.setPropertyValueSingle('RenderEngine.Saturation', 1.2);
-=======
-
-    openspace.markInterestingNodes({ "Earth", "Mars", "Moon", "Sun" })
->>>>>>> 87ce1925
 end)
 
 asset.onDeinitialize(function ()
