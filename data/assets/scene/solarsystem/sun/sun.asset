local assetHelper = asset.require("util/asset_helper")
local transforms = asset.require("./transforms")
local textures = asset.require('./sun_textures').TexturesPath
asset.require("spice/base")

local Sun = {
    Identifier = "Sun",
    Parent = transforms.SunIAU.Identifier,
    Renderable = {
        Type = "RenderableGlobe",
        Enabled = false,
        Radii = { 6.957E8, 6.957E8, 6.957E8 },
        SegmentsPerPatch = 64,
        Layers = {
            ColorLayers = {
                {
                    Identifier = "Texture",
                    FilePath = textures .. "/sun.jpg",
                    Enabled = true
                }
            }
        },
        PerformShading = false
    },
    GUI = {
        Path = "/Solar System/Sun"
    }
}

local SunLabel = {
    Identifier = "SunLabel",
    Parent = Sun.Identifier,
    Renderable = {
<<<<<<< HEAD
        Enabled = true,
=======
        Enabled = false,
>>>>>>> 04bd649b
        Type = "RenderableLabels",
        LabelText = "Sun",
        FontSize = 100.0,
        LabelSize = 13.127,
        LabelMaxSize = 100.0,
        LabelMinSize = 1.0,
        LabelOrientationOption = "Camera View Direction",
        BlendMode = "Additive",
        EnableFading = true,
        FadeStartUnit = "Pm",
        FadeStartDistance = 2.841,
        FadeStartSpeed = 1.375,
        FadeEndUnit = "pc",
        FadeEndDistance = 1.326,
<<<<<<< HEAD
        FadeEndSpeed = 1.0,
        TransformationMatrix = {
            1.0, 0.0, 0.0, 0.0,
            0.0, 1.0, 0.0, 0.0,
            0.0, 0.0, 1.0, 0.0,
            0.0, 0.0, 0.0, 1.0
        },
    },
=======
        FadeEndSpeed = 1.0
    },
    Tag = { "solarsystem_labels" },
>>>>>>> 04bd649b
    GUI = {
        Name = "Sun Label",
        Path = "/Solar System/Sun"
    }
}

assetHelper.registerSceneGraphNodesAndExport(asset, { Sun, SunLabel })<|MERGE_RESOLUTION|>--- conflicted
+++ resolved
@@ -31,11 +31,7 @@
     Identifier = "SunLabel",
     Parent = Sun.Identifier,
     Renderable = {
-<<<<<<< HEAD
-        Enabled = true,
-=======
         Enabled = false,
->>>>>>> 04bd649b
         Type = "RenderableLabels",
         LabelText = "Sun",
         FontSize = 100.0,
@@ -50,20 +46,9 @@
         FadeStartSpeed = 1.375,
         FadeEndUnit = "pc",
         FadeEndDistance = 1.326,
-<<<<<<< HEAD
-        FadeEndSpeed = 1.0,
-        TransformationMatrix = {
-            1.0, 0.0, 0.0, 0.0,
-            0.0, 1.0, 0.0, 0.0,
-            0.0, 0.0, 1.0, 0.0,
-            0.0, 0.0, 0.0, 1.0
-        },
-    },
-=======
         FadeEndSpeed = 1.0
     },
     Tag = { "solarsystem_labels" },
->>>>>>> 04bd649b
     GUI = {
         Name = "Sun Label",
         Path = "/Solar System/Sun"
