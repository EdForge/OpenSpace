--- conflicted
+++ resolved
@@ -27,9 +27,6 @@
     }
 }
 
-<<<<<<< HEAD
-assetHelper.registerSceneGraphNodesAndExport(asset, { Sun })
-=======
 local SunLabel = {
     Identifier = "SunLabel",
     Parent = Sun.Identifier,
@@ -58,5 +55,4 @@
     }
 }
 
-assetHelper.registerSceneGraphNodesAndExport(asset, { Sun, SunLabel })
->>>>>>> 9c34a55e
+assetHelper.registerSceneGraphNodesAndExport(asset, { Sun, SunLabel })