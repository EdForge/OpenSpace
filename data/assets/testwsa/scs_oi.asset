--- conflicted
+++ resolved
@@ -17,17 +17,11 @@
         FlowEnabled = false,
         AlphaBlendlingEnabled = false,
         InputFileType = "osfls",
-<<<<<<< HEAD
         ColorTablePaths = {
             polarityColorTable
         }, 
         ColorTableRanges = {
             { -0.02, 0.02 },
-=======
-        ColorTableMinMax = {
-            { 0, 1000000 },
-            { 100, 2000 }
->>>>>>> 8654ff09
         },
         LoadAtRuntime = false,
         ScaleToMeters = 1.0,
